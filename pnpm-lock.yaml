lockfileVersion: '9.0'

settings:
  autoInstallPeers: true
  excludeLinksFromLockfile: false

importers:

  .:
    dependencies:
      '@ai-sdk/deepinfra':
        specifier: ^0.2.7
        version: 0.2.7(zod@3.24.2)
      '@ai-sdk/react':
        specifier: ^1.2.6
        version: 1.2.6(react@19.1.0)(zod@3.24.2)
      '@opentelemetry/api-logs':
        specifier: ^0.200.0
        version: 0.200.0
      '@opentelemetry/instrumentation':
        specifier: ^0.200.0
        version: 0.200.0(@opentelemetry/api@1.9.0)
      '@opentelemetry/sdk-logs':
        specifier: ^0.200.0
        version: 0.200.0(@opentelemetry/api@1.9.0)
      '@radix-ui/react-avatar':
        specifier: ^1.1.10
        version: 1.1.10(@types/react-dom@19.1.1(@types/react@19.1.0))(@types/react@19.1.0)(react-dom@19.1.0(react@19.1.0))(react@19.1.0)
      '@radix-ui/react-label':
        specifier: ^2.1.2
        version: 2.1.2(@types/react-dom@19.1.1(@types/react@19.1.0))(@types/react@19.1.0)(react-dom@19.1.0(react@19.1.0))(react@19.1.0)
      '@radix-ui/react-select':
        specifier: ^2.1.6
        version: 2.1.6(@types/react-dom@19.1.1(@types/react@19.1.0))(@types/react@19.1.0)(react-dom@19.1.0(react@19.1.0))(react@19.1.0)
      '@radix-ui/react-separator':
        specifier: ^1.1.7
        version: 1.1.7(@types/react-dom@19.1.1(@types/react@19.1.0))(@types/react@19.1.0)(react-dom@19.1.0(react@19.1.0))(react@19.1.0)
      '@radix-ui/react-slot':
        specifier: ^1.1.2
        version: 1.1.2(@types/react@19.1.0)(react@19.1.0)
      '@radix-ui/react-tabs':
        specifier: ^1.1.12
        version: 1.1.12(@types/react-dom@19.1.1(@types/react@19.1.0))(@types/react@19.1.0)(react-dom@19.1.0(react@19.1.0))(react@19.1.0)
      '@supabase/ssr':
        specifier: ^0.6.1
        version: 0.6.1(@supabase/supabase-js@2.50.0)
      '@supabase/supabase-js':
        specifier: ^2.50.0
        version: 2.50.0
      '@vercel/analytics':
        specifier: ^1.5.0
        version: 1.5.0(next@15.2.4(@opentelemetry/api@1.9.0)(react-dom@19.1.0(react@19.1.0))(react@19.1.0))(react@19.1.0)(svelte@5.23.0)(vue@3.5.13(typescript@5.8.3))
      '@vercel/otel':
        specifier: ^1.10.4
        version: 1.10.4(@opentelemetry/api-logs@0.200.0)(@opentelemetry/api@1.9.0)(@opentelemetry/instrumentation@0.200.0(@opentelemetry/api@1.9.0))(@opentelemetry/resources@1.30.1(@opentelemetry/api@1.9.0))(@opentelemetry/sdk-logs@0.200.0(@opentelemetry/api@1.9.0))(@opentelemetry/sdk-metrics@1.30.1(@opentelemetry/api@1.9.0))(@opentelemetry/sdk-trace-base@1.30.1(@opentelemetry/api@1.9.0))
      ai:
        specifier: ^4.3.2
        version: 4.3.2(react@19.1.0)(zod@3.24.2)
      autoevals:
        specifier: ^0.0.125
        version: 0.0.125
      braintrust:
        specifier: ^0.0.195
        version: 0.0.195(openai@4.104.0(ws@8.18.3)(zod@3.24.2))(react@19.1.0)(sswr@2.2.0(svelte@5.23.0))(svelte@5.23.0)(vue@3.5.13(typescript@5.8.3))(zod@3.24.2)
      bull:
        specifier: ^4.16.5
        version: 4.16.5
      class-variance-authority:
        specifier: ^0.7.1
        version: 0.7.1
      clsx:
        specifier: ^2.1.1
        version: 2.1.1
      fast-deep-equal:
        specifier: ^3.1.3
        version: 3.1.3
      framer-motion:
        specifier: ^12.15.0
        version: 12.15.0(react-dom@19.1.0(react@19.1.0))(react@19.1.0)
      lucide-react:
        specifier: ^0.487.0
        version: 0.487.0(react@19.1.0)
      motion:
        specifier: ^12.6.3
        version: 12.6.3(react-dom@19.1.0(react@19.1.0))(react@19.1.0)
      next:
        specifier: 15.2.4
        version: 15.2.4(@opentelemetry/api@1.9.0)(react-dom@19.1.0(react@19.1.0))(react@19.1.0)
      next-themes:
        specifier: ^0.4.6
        version: 0.4.6(react-dom@19.1.0(react@19.1.0))(react@19.1.0)
      node-domexception:
        specifier: ^2.0.2
        version: 2.0.2
      openai:
        specifier: ^4.104.0
        version: 4.104.0(ws@8.18.3)(zod@3.24.2)
      react:
        specifier: ^19.1.0
        version: 19.1.0
      react-dom:
        specifier: ^19.1.0
        version: 19.1.0(react@19.1.0)
      react-markdown:
        specifier: ^10.1.0
        version: 10.1.0(@types/react@19.1.0)(react@19.1.0)
      redis:
        specifier: ^5.5.6
        version: 5.5.6
      remark-gfm:
        specifier: ^4.0.1
        version: 4.0.1
      sonner:
        specifier: ^2.0.3
        version: 2.0.3(react-dom@19.1.0(react@19.1.0))(react@19.1.0)
      tailwind-merge:
        specifier: ^3.2.0
        version: 3.2.0
      tailwindcss-animate:
        specifier: ^1.0.7
        version: 1.0.7(tailwindcss@4.1.3)
      zod:
        specifier: ^3.24.2
        version: 3.24.2
    devDependencies:
      '@eslint/eslintrc':
        specifier: ^3.3.1
        version: 3.3.1
      '@lhci/cli':
        specifier: ^0.13.0
        version: 0.13.0
      '@next/bundle-analyzer':
        specifier: 15.4.2
        version: 15.4.2
      '@stagewise-plugins/react':
        specifier: ^0.6.1
        version: 0.6.1(@stagewise/toolbar@0.6.1)
      '@stagewise/toolbar':
        specifier: ^0.6.1
        version: 0.6.1
      '@stagewise/toolbar-next':
        specifier: ^0.6.1
        version: 0.6.1(@types/react@19.1.0)(next@15.2.4(@opentelemetry/api@1.9.0)(react-dom@19.1.0(react@19.1.0))(react@19.1.0))(react@19.1.0)
      '@tailwindcss/postcss':
        specifier: ^4.1.3
        version: 4.1.3
      '@types/bull':
        specifier: ^4.10.0
        version: 4.10.4
      '@types/node':
        specifier: ^22.14.0
        version: 22.14.0
      '@types/react':
        specifier: ^19.1.0
        version: 19.1.0
      '@types/react-dom':
        specifier: ^19.1.1
        version: 19.1.1(@types/react@19.1.0)
      cross-env:
        specifier: ^7.0.3
        version: 7.0.3
      eslint:
        specifier: ^9.24.0
        version: 9.24.0(jiti@2.4.2)
      eslint-config-next:
        specifier: 15.2.4
        version: 15.2.4(eslint@9.24.0(jiti@2.4.2))(typescript@5.8.3)
      lighthouse:
        specifier: ^12.8.0
        version: 12.8.0
      tailwindcss:
        specifier: ^4.1.3
        version: 4.1.3
      tsx:
        specifier: ^4.19.2
        version: 4.20.3
      typescript:
        specifier: ^5.8.3
        version: 5.8.3

packages:

  '@ai-sdk/deepinfra@0.2.7':
    resolution: {integrity: sha512-6E1MtOKlu2uNpnkYY0PumGEvozKNuCB8m7f+a7/qsyQNNFvDMSUw8m0is7STOj5yIrb4prEsv1bQl6a233Vd9A==}
    engines: {node: '>=18'}
    peerDependencies:
      zod: ^3.0.0

  '@ai-sdk/openai-compatible@0.2.6':
    resolution: {integrity: sha512-UOPEWIqG3l5K9O+p7gqiCOWzx66JtmG9v9Mab+S4E7WE34EN6u1QS1pX+RDlRDhZ0/8gNJif0r4Xlc+Ti03yNA==}
    engines: {node: '>=18'}
    peerDependencies:
      zod: ^3.0.0

  '@ai-sdk/provider-utils@1.0.22':
    resolution: {integrity: sha512-YHK2rpj++wnLVc9vPGzGFP3Pjeld2MwhKinetA0zKXOoHAT/Jit5O8kZsxcSlJPu9wvcGT1UGZEjZrtO7PfFOQ==}
    engines: {node: '>=18'}
    peerDependencies:
      zod: ^3.0.0
    peerDependenciesMeta:
      zod:
        optional: true

  '@ai-sdk/provider-utils@2.2.4':
    resolution: {integrity: sha512-13sEGBxB6kgaMPGOgCLYibF6r8iv8mgjhuToFrOTU09bBxbFQd8ZoARarCfJN6VomCUbUvMKwjTBLb1vQnN+WA==}
    engines: {node: '>=18'}
    peerDependencies:
      zod: ^3.23.8

  '@ai-sdk/provider@0.0.26':
    resolution: {integrity: sha512-dQkfBDs2lTYpKM8389oopPdQgIU007GQyCbuPPrV+K6MtSII3HBfE0stUIMXUb44L+LK1t6GXPP7wjSzjO6uKg==}
    engines: {node: '>=18'}

  '@ai-sdk/provider@1.1.0':
    resolution: {integrity: sha512-0M+qjp+clUD0R1E5eWQFhxEvWLNaOtGQRUaBn8CUABnSKredagq92hUS9VjOzGsTm37xLfpaxl97AVtbeOsHew==}
    engines: {node: '>=18'}

  '@ai-sdk/react@0.0.70':
    resolution: {integrity: sha512-GnwbtjW4/4z7MleLiW+TOZC2M29eCg1tOUpuEiYFMmFNZK8mkrqM0PFZMo6UsYeUYMWqEOOcPOU9OQVJMJh7IQ==}
    engines: {node: '>=18'}
    peerDependencies:
      react: ^18 || ^19 || ^19.0.0-rc
      zod: ^3.0.0
    peerDependenciesMeta:
      react:
        optional: true
      zod:
        optional: true

  '@ai-sdk/react@1.2.6':
    resolution: {integrity: sha512-5BFChNbcYtcY9MBStcDev7WZRHf0NpTrk8yfSoedWctB3jfWkFd1HECBvdc8w3mUQshF2MumLHtAhRO7IFtGGQ==}
    engines: {node: '>=18'}
    peerDependencies:
      react: ^18 || ^19 || ^19.0.0-rc
      zod: ^3.23.8
    peerDependenciesMeta:
      zod:
        optional: true

  '@ai-sdk/solid@0.0.54':
    resolution: {integrity: sha512-96KWTVK+opdFeRubqrgaJXoNiDP89gNxFRWUp0PJOotZW816AbhUf4EnDjBjXTLjXL1n0h8tGSE9sZsRkj9wQQ==}
    engines: {node: '>=18'}
    peerDependencies:
      solid-js: ^1.7.7
    peerDependenciesMeta:
      solid-js:
        optional: true

  '@ai-sdk/svelte@0.0.57':
    resolution: {integrity: sha512-SyF9ItIR9ALP9yDNAD+2/5Vl1IT6kchgyDH8xkmhysfJI6WrvJbtO1wdQ0nylvPLcsPoYu+cAlz1krU4lFHcYw==}
    engines: {node: '>=18'}
    peerDependencies:
      svelte: ^3.0.0 || ^4.0.0 || ^5.0.0
    peerDependenciesMeta:
      svelte:
        optional: true

  '@ai-sdk/ui-utils@0.0.50':
    resolution: {integrity: sha512-Z5QYJVW+5XpSaJ4jYCCAVG7zIAuKOOdikhgpksneNmKvx61ACFaf98pmOd+xnjahl0pIlc/QIe6O4yVaJ1sEaw==}
    engines: {node: '>=18'}
    peerDependencies:
      zod: ^3.0.0
    peerDependenciesMeta:
      zod:
        optional: true

  '@ai-sdk/ui-utils@1.2.5':
    resolution: {integrity: sha512-XDgqnJcaCkDez7qolvk+PDbs/ceJvgkNkxkOlc9uDWqxfDJxtvCZ+14MP/1qr4IBwGIgKVHzMDYDXvqVhSWLzg==}
    engines: {node: '>=18'}
    peerDependencies:
      zod: ^3.23.8

  '@ai-sdk/vue@0.0.59':
    resolution: {integrity: sha512-+ofYlnqdc8c4F6tM0IKF0+7NagZRAiqBJpGDJ+6EYhDW8FHLUP/JFBgu32SjxSxC6IKFZxEnl68ZoP/Z38EMlw==}
    engines: {node: '>=18'}
    peerDependencies:
      vue: ^3.3.4
    peerDependenciesMeta:
      vue:
        optional: true

  '@alloc/quick-lru@5.2.0':
    resolution: {integrity: sha512-UrcABB+4bUrFABwbluTIBErXwvbsU/V7TZWfmbgJfbkwiBuziS9gxdODUyuiecfdGQ85jglMW6juS3+z5TsKLw==}
    engines: {node: '>=10'}

  '@ampproject/remapping@2.3.0':
    resolution: {integrity: sha512-30iZtAPgz+LTIYoeivqYo853f02jBYSd5uGnGpkFV0M3xOt9aN73erkgYAmZU43x4VfqcnLxW9Kpg3R5LC4YYw==}
    engines: {node: '>=6.0.0'}

  '@asteasolutions/zod-to-openapi@6.4.0':
    resolution: {integrity: sha512-8cxfF7AHHx2PqnN4Cd8/O8CBu/nVYJP9DpnfVLW3BFb66VJDnqI/CczZnkqMc3SNh6J9GiX7JbJ5T4BSP4HZ2Q==}
    peerDependencies:
      zod: ^3.20.2

  '@babel/helper-string-parser@7.27.1':
    resolution: {integrity: sha512-qMlSxKbpRlAridDExk92nSobyDdpPijUq2DW6oDnUqd0iOGxmQjyqhMIihI9+zv4LPyZdRje2cavWPbCbWm3eA==}
    engines: {node: '>=6.9.0'}

  '@babel/helper-validator-identifier@7.27.1':
    resolution: {integrity: sha512-D2hP9eA+Sqx1kBZgzxZh0y1trbuU+JoDkiEwqhQ36nodYqJwyEIhPSdMNd7lOm/4io72luTPWH20Yda0xOuUow==}
    engines: {node: '>=6.9.0'}

  '@babel/parser@7.28.0':
    resolution: {integrity: sha512-jVZGvOxOuNSsuQuLRTh13nU0AogFlw32w/MT+LV6D3sP5WdbW61E77RnkbaO2dUvmPAYrBDJXGn5gGS6tH4j8g==}
    engines: {node: '>=6.0.0'}
    hasBin: true

  '@babel/types@7.28.1':
    resolution: {integrity: sha512-x0LvFTekgSX+83TI28Y9wYPUfzrnl2aT5+5QLnO6v7mSJYtEEevuDRN0F0uSHRk1G1IWZC43o00Y0xDDrpBGPQ==}
    engines: {node: '>=6.9.0'}

  '@braintrust/core@0.0.83':
    resolution: {integrity: sha512-HDxtI3eYTJO7sN36jVrNDDPAaewldrnsfv99p5TKFrH5OUNX7x5tyqlPX+wQXyjn7PSvyNGpsqK8S/dnrqKocQ==}

  '@discoveryjs/json-ext@0.5.7':
    resolution: {integrity: sha512-dBVuXR082gk3jsFp7Rd/JI4kytwGHecnCoTtXFb7DB6CNHp4rg5k1bhg0nWdLGLnOV71lmDzGQaLMy8iPLY0pw==}
    engines: {node: '>=10.0.0'}

  '@emnapi/core@1.4.0':
    resolution: {integrity: sha512-H+N/FqT07NmLmt6OFFtDfwe8PNygprzBikrEMyQfgqSmT0vzE515Pz7R8izwB9q/zsH/MA64AKoul3sA6/CzVg==}

  '@emnapi/runtime@1.4.0':
    resolution: {integrity: sha512-64WYIf4UYcdLnbKn/umDlNjQDSS8AgZrI/R9+x5ilkUVFxXcA1Ebl+gQLc/6mERA4407Xof0R7wEyEuj091CVw==}

  '@emnapi/wasi-threads@1.0.1':
    resolution: {integrity: sha512-iIBu7mwkq4UQGeMEM8bLwNK962nXdhodeScX4slfQnRhEMMzvYivHhutCIk8uojvmASXXPC2WNEjwxFWk72Oqw==}

  '@esbuild/aix-ppc64@0.25.2':
    resolution: {integrity: sha512-wCIboOL2yXZym2cgm6mlA742s9QeJ8DjGVaL39dLN4rRwrOgOyYSnOaFPhKZGLb2ngj4EyfAFjsNJwPXZvseag==}
    engines: {node: '>=18'}
    cpu: [ppc64]
    os: [aix]

  '@esbuild/android-arm64@0.25.2':
    resolution: {integrity: sha512-5ZAX5xOmTligeBaeNEPnPaeEuah53Id2tX4c2CVP3JaROTH+j4fnfHCkr1PjXMd78hMst+TlkfKcW/DlTq0i4w==}
    engines: {node: '>=18'}
    cpu: [arm64]
    os: [android]

  '@esbuild/android-arm@0.25.2':
    resolution: {integrity: sha512-NQhH7jFstVY5x8CKbcfa166GoV0EFkaPkCKBQkdPJFvo5u+nGXLEH/ooniLb3QI8Fk58YAx7nsPLozUWfCBOJA==}
    engines: {node: '>=18'}
    cpu: [arm]
    os: [android]

  '@esbuild/android-x64@0.25.2':
    resolution: {integrity: sha512-Ffcx+nnma8Sge4jzddPHCZVRvIfQ0kMsUsCMcJRHkGJ1cDmhe4SsrYIjLUKn1xpHZybmOqCWwB0zQvsjdEHtkg==}
    engines: {node: '>=18'}
    cpu: [x64]
    os: [android]

  '@esbuild/darwin-arm64@0.25.2':
    resolution: {integrity: sha512-MpM6LUVTXAzOvN4KbjzU/q5smzryuoNjlriAIx+06RpecwCkL9JpenNzpKd2YMzLJFOdPqBpuub6eVRP5IgiSA==}
    engines: {node: '>=18'}
    cpu: [arm64]
    os: [darwin]

  '@esbuild/darwin-x64@0.25.2':
    resolution: {integrity: sha512-5eRPrTX7wFyuWe8FqEFPG2cU0+butQQVNcT4sVipqjLYQjjh8a8+vUTfgBKM88ObB85ahsnTwF7PSIt6PG+QkA==}
    engines: {node: '>=18'}
    cpu: [x64]
    os: [darwin]

  '@esbuild/freebsd-arm64@0.25.2':
    resolution: {integrity: sha512-mLwm4vXKiQ2UTSX4+ImyiPdiHjiZhIaE9QvC7sw0tZ6HoNMjYAqQpGyui5VRIi5sGd+uWq940gdCbY3VLvsO1w==}
    engines: {node: '>=18'}
    cpu: [arm64]
    os: [freebsd]

  '@esbuild/freebsd-x64@0.25.2':
    resolution: {integrity: sha512-6qyyn6TjayJSwGpm8J9QYYGQcRgc90nmfdUb0O7pp1s4lTY+9D0H9O02v5JqGApUyiHOtkz6+1hZNvNtEhbwRQ==}
    engines: {node: '>=18'}
    cpu: [x64]
    os: [freebsd]

  '@esbuild/linux-arm64@0.25.2':
    resolution: {integrity: sha512-gq/sjLsOyMT19I8obBISvhoYiZIAaGF8JpeXu1u8yPv8BE5HlWYobmlsfijFIZ9hIVGYkbdFhEqC0NvM4kNO0g==}
    engines: {node: '>=18'}
    cpu: [arm64]
    os: [linux]

  '@esbuild/linux-arm@0.25.2':
    resolution: {integrity: sha512-UHBRgJcmjJv5oeQF8EpTRZs/1knq6loLxTsjc3nxO9eXAPDLcWW55flrMVc97qFPbmZP31ta1AZVUKQzKTzb0g==}
    engines: {node: '>=18'}
    cpu: [arm]
    os: [linux]

  '@esbuild/linux-ia32@0.25.2':
    resolution: {integrity: sha512-bBYCv9obgW2cBP+2ZWfjYTU+f5cxRoGGQ5SeDbYdFCAZpYWrfjjfYwvUpP8MlKbP0nwZ5gyOU/0aUzZ5HWPuvQ==}
    engines: {node: '>=18'}
    cpu: [ia32]
    os: [linux]

  '@esbuild/linux-loong64@0.25.2':
    resolution: {integrity: sha512-SHNGiKtvnU2dBlM5D8CXRFdd+6etgZ9dXfaPCeJtz+37PIUlixvlIhI23L5khKXs3DIzAn9V8v+qb1TRKrgT5w==}
    engines: {node: '>=18'}
    cpu: [loong64]
    os: [linux]

  '@esbuild/linux-mips64el@0.25.2':
    resolution: {integrity: sha512-hDDRlzE6rPeoj+5fsADqdUZl1OzqDYow4TB4Y/3PlKBD0ph1e6uPHzIQcv2Z65u2K0kpeByIyAjCmjn1hJgG0Q==}
    engines: {node: '>=18'}
    cpu: [mips64el]
    os: [linux]

  '@esbuild/linux-ppc64@0.25.2':
    resolution: {integrity: sha512-tsHu2RRSWzipmUi9UBDEzc0nLc4HtpZEI5Ba+Omms5456x5WaNuiG3u7xh5AO6sipnJ9r4cRWQB2tUjPyIkc6g==}
    engines: {node: '>=18'}
    cpu: [ppc64]
    os: [linux]

  '@esbuild/linux-riscv64@0.25.2':
    resolution: {integrity: sha512-k4LtpgV7NJQOml/10uPU0s4SAXGnowi5qBSjaLWMojNCUICNu7TshqHLAEbkBdAszL5TabfvQ48kK84hyFzjnw==}
    engines: {node: '>=18'}
    cpu: [riscv64]
    os: [linux]

  '@esbuild/linux-s390x@0.25.2':
    resolution: {integrity: sha512-GRa4IshOdvKY7M/rDpRR3gkiTNp34M0eLTaC1a08gNrh4u488aPhuZOCpkF6+2wl3zAN7L7XIpOFBhnaE3/Q8Q==}
    engines: {node: '>=18'}
    cpu: [s390x]
    os: [linux]

  '@esbuild/linux-x64@0.25.2':
    resolution: {integrity: sha512-QInHERlqpTTZ4FRB0fROQWXcYRD64lAoiegezDunLpalZMjcUcld3YzZmVJ2H/Cp0wJRZ8Xtjtj0cEHhYc/uUg==}
    engines: {node: '>=18'}
    cpu: [x64]
    os: [linux]

  '@esbuild/netbsd-arm64@0.25.2':
    resolution: {integrity: sha512-talAIBoY5M8vHc6EeI2WW9d/CkiO9MQJ0IOWX8hrLhxGbro/vBXJvaQXefW2cP0z0nQVTdQ/eNyGFV1GSKrxfw==}
    engines: {node: '>=18'}
    cpu: [arm64]
    os: [netbsd]

  '@esbuild/netbsd-x64@0.25.2':
    resolution: {integrity: sha512-voZT9Z+tpOxrvfKFyfDYPc4DO4rk06qamv1a/fkuzHpiVBMOhpjK+vBmWM8J1eiB3OLSMFYNaOaBNLXGChf5tg==}
    engines: {node: '>=18'}
    cpu: [x64]
    os: [netbsd]

  '@esbuild/openbsd-arm64@0.25.2':
    resolution: {integrity: sha512-dcXYOC6NXOqcykeDlwId9kB6OkPUxOEqU+rkrYVqJbK2hagWOMrsTGsMr8+rW02M+d5Op5NNlgMmjzecaRf7Tg==}
    engines: {node: '>=18'}
    cpu: [arm64]
    os: [openbsd]

  '@esbuild/openbsd-x64@0.25.2':
    resolution: {integrity: sha512-t/TkWwahkH0Tsgoq1Ju7QfgGhArkGLkF1uYz8nQS/PPFlXbP5YgRpqQR3ARRiC2iXoLTWFxc6DJMSK10dVXluw==}
    engines: {node: '>=18'}
    cpu: [x64]
    os: [openbsd]

  '@esbuild/sunos-x64@0.25.2':
    resolution: {integrity: sha512-cfZH1co2+imVdWCjd+D1gf9NjkchVhhdpgb1q5y6Hcv9TP6Zi9ZG/beI3ig8TvwT9lH9dlxLq5MQBBgwuj4xvA==}
    engines: {node: '>=18'}
    cpu: [x64]
    os: [sunos]

  '@esbuild/win32-arm64@0.25.2':
    resolution: {integrity: sha512-7Loyjh+D/Nx/sOTzV8vfbB3GJuHdOQyrOryFdZvPHLf42Tk9ivBU5Aedi7iyX+x6rbn2Mh68T4qq1SDqJBQO5Q==}
    engines: {node: '>=18'}
    cpu: [arm64]
    os: [win32]

  '@esbuild/win32-ia32@0.25.2':
    resolution: {integrity: sha512-WRJgsz9un0nqZJ4MfhabxaD9Ft8KioqU3JMinOTvobbX6MOSUigSBlogP8QB3uxpJDsFS6yN+3FDBdqE5lg9kg==}
    engines: {node: '>=18'}
    cpu: [ia32]
    os: [win32]

  '@esbuild/win32-x64@0.25.2':
    resolution: {integrity: sha512-kM3HKb16VIXZyIeVrM1ygYmZBKybX8N4p754bw390wGO3Tf2j4L2/WYL+4suWujpgf6GBYs3jv7TyUivdd05JA==}
    engines: {node: '>=18'}
    cpu: [x64]
    os: [win32]

  '@eslint-community/eslint-utils@4.5.1':
    resolution: {integrity: sha512-soEIOALTfTK6EjmKMMoLugwaP0rzkad90iIWd1hMO9ARkSAyjfMfkRRhLvD5qH7vvM0Cg72pieUfR6yh6XxC4w==}
    engines: {node: ^12.22.0 || ^14.17.0 || >=16.0.0}
    peerDependencies:
      eslint: ^6.0.0 || ^7.0.0 || >=8.0.0

  '@eslint-community/regexpp@4.12.1':
    resolution: {integrity: sha512-CCZCDJuduB9OUkFkY2IgppNZMi2lBQgD2qzwXkEia16cge2pijY/aXi96CJMquDMn3nJdlPV1A5KrJEXwfLNzQ==}
    engines: {node: ^12.0.0 || ^14.0.0 || >=16.0.0}

  '@eslint/config-array@0.20.0':
    resolution: {integrity: sha512-fxlS1kkIjx8+vy2SjuCB94q3htSNrufYTXubwiBFeaQHbH6Ipi43gFJq2zCMt6PHhImH3Xmr0NksKDvchWlpQQ==}
    engines: {node: ^18.18.0 || ^20.9.0 || >=21.1.0}

  '@eslint/config-helpers@0.2.1':
    resolution: {integrity: sha512-RI17tsD2frtDu/3dmI7QRrD4bedNKPM08ziRYaC5AhkGrzIAJelm9kJU1TznK+apx6V+cqRz8tfpEeG3oIyjxw==}
    engines: {node: ^18.18.0 || ^20.9.0 || >=21.1.0}

  '@eslint/core@0.12.0':
    resolution: {integrity: sha512-cmrR6pytBuSMTaBweKoGMwu3EiHiEC+DoyupPmlZ0HxBJBtIxwe+j/E4XPIKNx+Q74c8lXKPwYawBf5glsTkHg==}
    engines: {node: ^18.18.0 || ^20.9.0 || >=21.1.0}

  '@eslint/core@0.13.0':
    resolution: {integrity: sha512-yfkgDw1KR66rkT5A8ci4irzDysN7FRpq3ttJolR88OqQikAWqwA8j5VZyas+vjyBNFIJ7MfybJ9plMILI2UrCw==}
    engines: {node: ^18.18.0 || ^20.9.0 || >=21.1.0}

  '@eslint/eslintrc@3.3.1':
    resolution: {integrity: sha512-gtF186CXhIl1p4pJNGZw8Yc6RlshoePRvE0X91oPGb3vZ8pM3qOS9W9NGPat9LziaBV7XrJWGylNQXkGcnM3IQ==}
    engines: {node: ^18.18.0 || ^20.9.0 || >=21.1.0}

  '@eslint/js@9.24.0':
    resolution: {integrity: sha512-uIY/y3z0uvOGX8cp1C2fiC4+ZmBhp6yZWkojtHL1YEMnRt1Y63HB9TM17proGEmeG7HeUY+UP36F0aknKYTpYA==}
    engines: {node: ^18.18.0 || ^20.9.0 || >=21.1.0}

  '@eslint/object-schema@2.1.6':
    resolution: {integrity: sha512-RBMg5FRL0I0gs51M/guSAj5/e14VQ4tpZnQNWwuDT66P14I43ItmPfIZRhO9fUVIPOAQXU47atlywZ/czoqFPA==}
    engines: {node: ^18.18.0 || ^20.9.0 || >=21.1.0}

  '@eslint/plugin-kit@0.2.8':
    resolution: {integrity: sha512-ZAoA40rNMPwSm+AeHpCq8STiNAwzWLJuP8Xv4CHIc9wv/PSuExjMrmjfYNj682vW0OOiZ1HKxzvjQr9XZIisQA==}
    engines: {node: ^18.18.0 || ^20.9.0 || >=21.1.0}

  '@floating-ui/core@1.6.9':
    resolution: {integrity: sha512-uMXCuQ3BItDUbAMhIXw7UPXRfAlOAvZzdK9BWpE60MCn+Svt3aLn9jsPTi/WNGlRUu2uI0v5S7JiIUsbsvh3fw==}

  '@floating-ui/dom@1.6.13':
    resolution: {integrity: sha512-umqzocjDgNRGTuO7Q8CU32dkHkECqI8ZdMZ5Swb6QAM0t5rnlrN3lGo1hdpscRd3WS8T6DKYK4ephgIH9iRh3w==}

  '@floating-ui/react-dom@2.1.2':
    resolution: {integrity: sha512-06okr5cgPzMNBy+Ycse2A6udMi4bqwW/zgBF/rwjcNqWkyr82Mcg8b0vjX8OJpZFy/FKjJmw6wV7t44kK6kW7A==}
    peerDependencies:
      react: '>=16.8.0'
      react-dom: '>=16.8.0'

  '@floating-ui/utils@0.2.9':
    resolution: {integrity: sha512-MDWhGtE+eHw5JW7lq4qhc5yRLS11ERl1c7Z6Xd0a58DozHES6EnNNwUWbMiG4J9Cgj053Bhk8zvlhFYKVhULwg==}

  '@formatjs/ecma402-abstract@2.3.4':
    resolution: {integrity: sha512-qrycXDeaORzIqNhBOx0btnhpD1c+/qFIHAN9znofuMJX6QBwtbrmlpWfD4oiUUD2vJUOIYFA/gYtg2KAMGG7sA==}

  '@formatjs/fast-memoize@2.2.7':
    resolution: {integrity: sha512-Yabmi9nSvyOMrlSeGGWDiH7rf3a7sIwplbvo/dlz9WCIjzIQAfy1RMf4S0X3yG724n5Ghu2GmEl5NJIV6O9sZQ==}

  '@formatjs/icu-messageformat-parser@2.11.2':
    resolution: {integrity: sha512-AfiMi5NOSo2TQImsYAg8UYddsNJ/vUEv/HaNqiFjnI3ZFfWihUtD5QtuX6kHl8+H+d3qvnE/3HZrfzgdWpsLNA==}

  '@formatjs/icu-skeleton-parser@1.8.14':
    resolution: {integrity: sha512-i4q4V4qslThK4Ig8SxyD76cp3+QJ3sAqr7f6q9VVfeGtxG9OhiAk3y9XF6Q41OymsKzsGQ6OQQoJNY4/lI8TcQ==}

  '@formatjs/intl-localematcher@0.6.1':
    resolution: {integrity: sha512-ePEgLgVCqi2BBFnTMWPfIghu6FkbZnnBVhO2sSxvLfrdFw7wCHAHiDoM2h4NRgjbaY7+B7HgOLZGkK187pZTZg==}

  '@humanfs/core@0.19.1':
    resolution: {integrity: sha512-5DyQ4+1JEUzejeK1JGICcideyfUbGixgS9jNgex5nqkW+cY7WZhxBigmieN5Qnw9ZosSNVC9KQKyb+GUaGyKUA==}
    engines: {node: '>=18.18.0'}

  '@humanfs/node@0.16.6':
    resolution: {integrity: sha512-YuI2ZHQL78Q5HbhDiBA1X4LmYdXCKCMQIfw0pw7piHJwyREFebJUvrQN4cMssyES6x+vfUbx1CIpaQUKYdQZOw==}
    engines: {node: '>=18.18.0'}

  '@humanwhocodes/module-importer@1.0.1':
    resolution: {integrity: sha512-bxveV4V8v5Yb4ncFTT3rPSgZBOpCkjfK0y4oVVVJwIuDVBRMDXrPyXRL988i5ap9m9bnyEEjWfm5WkBmtffLfA==}
    engines: {node: '>=12.22'}

  '@humanwhocodes/retry@0.3.1':
    resolution: {integrity: sha512-JBxkERygn7Bv/GbN5Rv8Ul6LVknS+5Bp6RgDC/O8gEBU/yeH5Ui5C/OlWrTb6qct7LjjfT6Re2NxB0ln0yYybA==}
    engines: {node: '>=18.18'}

  '@humanwhocodes/retry@0.4.2':
    resolution: {integrity: sha512-xeO57FpIu4p1Ri3Jq/EXq4ClRm86dVF2z/+kvFnyqVYRavTZmaFaUBbWCOuuTh0o/g7DSsk6kc2vrS4Vl5oPOQ==}
    engines: {node: '>=18.18'}

  '@img/sharp-darwin-arm64@0.33.5':
    resolution: {integrity: sha512-UT4p+iz/2H4twwAoLCqfA9UH5pI6DggwKEGuaPy7nCVQ8ZsiY5PIcrRvD1DzuY3qYL07NtIQcWnBSY/heikIFQ==}
    engines: {node: ^18.17.0 || ^20.3.0 || >=21.0.0}
    cpu: [arm64]
    os: [darwin]

  '@img/sharp-darwin-x64@0.33.5':
    resolution: {integrity: sha512-fyHac4jIc1ANYGRDxtiqelIbdWkIuQaI84Mv45KvGRRxSAa7o7d1ZKAOBaYbnepLC1WqxfpimdeWfvqqSGwR2Q==}
    engines: {node: ^18.17.0 || ^20.3.0 || >=21.0.0}
    cpu: [x64]
    os: [darwin]

  '@img/sharp-libvips-darwin-arm64@1.0.4':
    resolution: {integrity: sha512-XblONe153h0O2zuFfTAbQYAX2JhYmDHeWikp1LM9Hul9gVPjFY427k6dFEcOL72O01QxQsWi761svJ/ev9xEDg==}
    cpu: [arm64]
    os: [darwin]

  '@img/sharp-libvips-darwin-x64@1.0.4':
    resolution: {integrity: sha512-xnGR8YuZYfJGmWPvmlunFaWJsb9T/AO2ykoP3Fz/0X5XV2aoYBPkX6xqCQvUTKKiLddarLaxpzNe+b1hjeWHAQ==}
    cpu: [x64]
    os: [darwin]

  '@img/sharp-libvips-linux-arm64@1.0.4':
    resolution: {integrity: sha512-9B+taZ8DlyyqzZQnoeIvDVR/2F4EbMepXMc/NdVbkzsJbzkUjhXv/70GQJ7tdLA4YJgNP25zukcxpX2/SueNrA==}
    cpu: [arm64]
    os: [linux]

  '@img/sharp-libvips-linux-arm@1.0.5':
    resolution: {integrity: sha512-gvcC4ACAOPRNATg/ov8/MnbxFDJqf/pDePbBnuBDcjsI8PssmjoKMAz4LtLaVi+OnSb5FK/yIOamqDwGmXW32g==}
    cpu: [arm]
    os: [linux]

  '@img/sharp-libvips-linux-s390x@1.0.4':
    resolution: {integrity: sha512-u7Wz6ntiSSgGSGcjZ55im6uvTrOxSIS8/dgoVMoiGE9I6JAfU50yH5BoDlYA1tcuGS7g/QNtetJnxA6QEsCVTA==}
    cpu: [s390x]
    os: [linux]

  '@img/sharp-libvips-linux-x64@1.0.4':
    resolution: {integrity: sha512-MmWmQ3iPFZr0Iev+BAgVMb3ZyC4KeFc3jFxnNbEPas60e1cIfevbtuyf9nDGIzOaW9PdnDciJm+wFFaTlj5xYw==}
    cpu: [x64]
    os: [linux]

  '@img/sharp-libvips-linuxmusl-arm64@1.0.4':
    resolution: {integrity: sha512-9Ti+BbTYDcsbp4wfYib8Ctm1ilkugkA/uscUn6UXK1ldpC1JjiXbLfFZtRlBhjPZ5o1NCLiDbg8fhUPKStHoTA==}
    cpu: [arm64]
    os: [linux]

  '@img/sharp-libvips-linuxmusl-x64@1.0.4':
    resolution: {integrity: sha512-viYN1KX9m+/hGkJtvYYp+CCLgnJXwiQB39damAO7WMdKWlIhmYTfHjwSbQeUK/20vY154mwezd9HflVFM1wVSw==}
    cpu: [x64]
    os: [linux]

  '@img/sharp-linux-arm64@0.33.5':
    resolution: {integrity: sha512-JMVv+AMRyGOHtO1RFBiJy/MBsgz0x4AWrT6QoEVVTyh1E39TrCUpTRI7mx9VksGX4awWASxqCYLCV4wBZHAYxA==}
    engines: {node: ^18.17.0 || ^20.3.0 || >=21.0.0}
    cpu: [arm64]
    os: [linux]

  '@img/sharp-linux-arm@0.33.5':
    resolution: {integrity: sha512-JTS1eldqZbJxjvKaAkxhZmBqPRGmxgu+qFKSInv8moZ2AmT5Yib3EQ1c6gp493HvrvV8QgdOXdyaIBrhvFhBMQ==}
    engines: {node: ^18.17.0 || ^20.3.0 || >=21.0.0}
    cpu: [arm]
    os: [linux]

  '@img/sharp-linux-s390x@0.33.5':
    resolution: {integrity: sha512-y/5PCd+mP4CA/sPDKl2961b+C9d+vPAveS33s6Z3zfASk2j5upL6fXVPZi7ztePZ5CuH+1kW8JtvxgbuXHRa4Q==}
    engines: {node: ^18.17.0 || ^20.3.0 || >=21.0.0}
    cpu: [s390x]
    os: [linux]

  '@img/sharp-linux-x64@0.33.5':
    resolution: {integrity: sha512-opC+Ok5pRNAzuvq1AG0ar+1owsu842/Ab+4qvU879ippJBHvyY5n2mxF1izXqkPYlGuP/M556uh53jRLJmzTWA==}
    engines: {node: ^18.17.0 || ^20.3.0 || >=21.0.0}
    cpu: [x64]
    os: [linux]

  '@img/sharp-linuxmusl-arm64@0.33.5':
    resolution: {integrity: sha512-XrHMZwGQGvJg2V/oRSUfSAfjfPxO+4DkiRh6p2AFjLQztWUuY/o8Mq0eMQVIY7HJ1CDQUJlxGGZRw1a5bqmd1g==}
    engines: {node: ^18.17.0 || ^20.3.0 || >=21.0.0}
    cpu: [arm64]
    os: [linux]

  '@img/sharp-linuxmusl-x64@0.33.5':
    resolution: {integrity: sha512-WT+d/cgqKkkKySYmqoZ8y3pxx7lx9vVejxW/W4DOFMYVSkErR+w7mf2u8m/y4+xHe7yY9DAXQMWQhpnMuFfScw==}
    engines: {node: ^18.17.0 || ^20.3.0 || >=21.0.0}
    cpu: [x64]
    os: [linux]

  '@img/sharp-wasm32@0.33.5':
    resolution: {integrity: sha512-ykUW4LVGaMcU9lu9thv85CbRMAwfeadCJHRsg2GmeRa/cJxsVY9Rbd57JcMxBkKHag5U/x7TSBpScF4U8ElVzg==}
    engines: {node: ^18.17.0 || ^20.3.0 || >=21.0.0}
    cpu: [wasm32]

  '@img/sharp-win32-ia32@0.33.5':
    resolution: {integrity: sha512-T36PblLaTwuVJ/zw/LaH0PdZkRz5rd3SmMHX8GSmR7vtNSP5Z6bQkExdSK7xGWyxLw4sUknBuugTelgw2faBbQ==}
    engines: {node: ^18.17.0 || ^20.3.0 || >=21.0.0}
    cpu: [ia32]
    os: [win32]

  '@img/sharp-win32-x64@0.33.5':
    resolution: {integrity: sha512-MpY/o8/8kj+EcnxwvrP4aTJSWw/aZ7JIGR4aBeZkZw5B7/Jn+tY9/VNwtcoGmdT7GfggGIU4kygOMSbYnOrAbg==}
    engines: {node: ^18.17.0 || ^20.3.0 || >=21.0.0}
    cpu: [x64]
    os: [win32]

  '@ioredis/commands@1.2.0':
    resolution: {integrity: sha512-Sx1pU8EM64o2BrqNpEO1CNLtKQwyhuXuqyfH7oGKCk+1a33d2r5saW8zNwm3j6BTExtjrv2BxTgzzkMwts6vGg==}

  '@jridgewell/gen-mapping@0.3.12':
    resolution: {integrity: sha512-OuLGC46TjB5BbN1dH8JULVVZY4WTdkF7tV9Ys6wLL1rubZnCMstOhNHueU5bLCrnRuDhKPDM4g6sw4Bel5Gzqg==}

  '@jridgewell/resolve-uri@3.1.2':
    resolution: {integrity: sha512-bRISgCIjP20/tbWSPWMEi54QVPRZExkuD9lJL+UIxUKtwVJA8wW1Trb1jMs1RFXo1CBTNZ/5hpC9QvmKWdopKw==}
    engines: {node: '>=6.0.0'}

  '@jridgewell/sourcemap-codec@1.5.4':
    resolution: {integrity: sha512-VT2+G1VQs/9oz078bLrYbecdZKs912zQlkelYpuf+SXF+QvZDYJlbx/LSx+meSAwdDFnF8FVXW92AVjjkVmgFw==}

  '@jridgewell/trace-mapping@0.3.29':
    resolution: {integrity: sha512-uw6guiW/gcAGPDhLmd77/6lW8QLeiV5RUTsAX46Db6oLhGaVj4lhnPwb184s1bkc8kdVg/+h988dro8GRDpmYQ==}

  '@kwsites/file-exists@1.1.1':
    resolution: {integrity: sha512-m9/5YGR18lIwxSFDwfE3oA7bWuq9kdau6ugN4H2rJeyhFQZcG9AgSHkQtSD15a8WvTgfz9aikZMrKPHvbpqFiw==}

  '@kwsites/promise-deferred@1.1.1':
    resolution: {integrity: sha512-GaHYm+c0O9MjZRu0ongGBRbinu8gVAMd2UZjji6jVmqKtZluZnptXGWhz1E8j8D2HJ3f/yMxKAUC0b+57wncIw==}

  '@lhci/cli@0.13.0':
    resolution: {integrity: sha512-Y/ulyvT3h2j1jeFEoNC9RM5zOTW9s48Np3yC/kpKP6++to4ulMu4mKrmFit5zFHKuH7pC1+bkcYwM1/ul78FfQ==}
    hasBin: true

  '@lhci/utils@0.13.0':
    resolution: {integrity: sha512-QkICuVx9rwP8cw0KIV7nEqMldKCddGwYVHal3NnvXl1dGkGJn+0kHZeN8RYZ6aBbLnjTqTCnK0KNAiVxIpD4cw==}

  '@msgpackr-extract/msgpackr-extract-darwin-arm64@3.0.3':
    resolution: {integrity: sha512-QZHtlVgbAdy2zAqNA9Gu1UpIuI8Xvsd1v8ic6B2pZmeFnFcMWiPLfWXh7TVw4eGEZ/C9TH281KwhVoeQUKbyjw==}
    cpu: [arm64]
    os: [darwin]

  '@msgpackr-extract/msgpackr-extract-darwin-x64@3.0.3':
    resolution: {integrity: sha512-mdzd3AVzYKuUmiWOQ8GNhl64/IoFGol569zNRdkLReh6LRLHOXxU4U8eq0JwaD8iFHdVGqSy4IjFL4reoWCDFw==}
    cpu: [x64]
    os: [darwin]

  '@msgpackr-extract/msgpackr-extract-linux-arm64@3.0.3':
    resolution: {integrity: sha512-YxQL+ax0XqBJDZiKimS2XQaf+2wDGVa1enVRGzEvLLVFeqa5kx2bWbtcSXgsxjQB7nRqqIGFIcLteF/sHeVtQg==}
    cpu: [arm64]
    os: [linux]

  '@msgpackr-extract/msgpackr-extract-linux-arm@3.0.3':
    resolution: {integrity: sha512-fg0uy/dG/nZEXfYilKoRe7yALaNmHoYeIoJuJ7KJ+YyU2bvY8vPv27f7UKhGRpY6euFYqEVhxCFZgAUNQBM3nw==}
    cpu: [arm]
    os: [linux]

  '@msgpackr-extract/msgpackr-extract-linux-x64@3.0.3':
    resolution: {integrity: sha512-cvwNfbP07pKUfq1uH+S6KJ7dT9K8WOE4ZiAcsrSes+UY55E/0jLYc+vq+DO7jlmqRb5zAggExKm0H7O/CBaesg==}
    cpu: [x64]
    os: [linux]

  '@msgpackr-extract/msgpackr-extract-win32-x64@3.0.3':
    resolution: {integrity: sha512-x0fWaQtYp4E6sktbsdAqnehxDgEc/VwM7uLsRCYWaiGu0ykYdZPiS8zCWdnjHwyiumousxfBm4SO31eXqwEZhQ==}
    cpu: [x64]
    os: [win32]

  '@napi-rs/wasm-runtime@0.2.8':
    resolution: {integrity: sha512-OBlgKdX7gin7OIq4fadsjpg+cp2ZphvAIKucHsNfTdJiqdOmOEwQd/bHi0VwNrcw5xpBJyUw6cK/QilCqy1BSg==}

  '@next/bundle-analyzer@15.4.2':
    resolution: {integrity: sha512-kgjecwKDgJ50DZXjVllawD6MuTyxaREB5EUBKbG9NLBHjYu10O/OPL5JqKrBrYdQ9BNVxjGEQoDGcHB76ZjViQ==}

  '@next/env@14.2.26':
    resolution: {integrity: sha512-vO//GJ/YBco+H7xdQhzJxF7ub3SUwft76jwaeOyVVQFHCi5DCnkP16WHB+JBylo4vOKPoZBlR94Z8xBxNBdNJA==}

  '@next/env@15.2.4':
    resolution: {integrity: sha512-+SFtMgoiYP3WoSswuNmxJOCwi06TdWE733D+WPjpXIe4LXGULwEaofiiAy6kbS0+XjM5xF5n3lKuBwN2SnqD9g==}

  '@next/eslint-plugin-next@15.2.4':
    resolution: {integrity: sha512-O8ScvKtnxkp8kL9TpJTTKnMqlkZnS+QxwoQnJwPGBxjBbzd6OVVPEJ5/pMNrktSyXQD/chEfzfFzYLM6JANOOQ==}

  '@next/swc-darwin-arm64@15.2.4':
    resolution: {integrity: sha512-1AnMfs655ipJEDC/FHkSr0r3lXBgpqKo4K1kiwfUf3iE68rDFXZ1TtHdMvf7D0hMItgDZ7Vuq3JgNMbt/+3bYw==}
    engines: {node: '>= 10'}
    cpu: [arm64]
    os: [darwin]

  '@next/swc-darwin-x64@15.2.4':
    resolution: {integrity: sha512-3qK2zb5EwCwxnO2HeO+TRqCubeI/NgCe+kL5dTJlPldV/uwCnUgC7VbEzgmxbfrkbjehL4H9BPztWOEtsoMwew==}
    engines: {node: '>= 10'}
    cpu: [x64]
    os: [darwin]

  '@next/swc-linux-arm64-gnu@15.2.4':
    resolution: {integrity: sha512-HFN6GKUcrTWvem8AZN7tT95zPb0GUGv9v0d0iyuTb303vbXkkbHDp/DxufB04jNVD+IN9yHy7y/6Mqq0h0YVaQ==}
    engines: {node: '>= 10'}
    cpu: [arm64]
    os: [linux]

  '@next/swc-linux-arm64-musl@15.2.4':
    resolution: {integrity: sha512-Oioa0SORWLwi35/kVB8aCk5Uq+5/ZIumMK1kJV+jSdazFm2NzPDztsefzdmzzpx5oGCJ6FkUC7vkaUseNTStNA==}
    engines: {node: '>= 10'}
    cpu: [arm64]
    os: [linux]

  '@next/swc-linux-x64-gnu@15.2.4':
    resolution: {integrity: sha512-yb5WTRaHdkgOqFOZiu6rHV1fAEK0flVpaIN2HB6kxHVSy/dIajWbThS7qON3W9/SNOH2JWkVCyulgGYekMePuw==}
    engines: {node: '>= 10'}
    cpu: [x64]
    os: [linux]

  '@next/swc-linux-x64-musl@15.2.4':
    resolution: {integrity: sha512-Dcdv/ix6srhkM25fgXiyOieFUkz+fOYkHlydWCtB0xMST6X9XYI3yPDKBZt1xuhOytONsIFJFB08xXYsxUwJLw==}
    engines: {node: '>= 10'}
    cpu: [x64]
    os: [linux]

  '@next/swc-win32-arm64-msvc@15.2.4':
    resolution: {integrity: sha512-dW0i7eukvDxtIhCYkMrZNQfNicPDExt2jPb9AZPpL7cfyUo7QSNl1DjsHjmmKp6qNAqUESyT8YFl/Aw91cNJJg==}
    engines: {node: '>= 10'}
    cpu: [arm64]
    os: [win32]

  '@next/swc-win32-x64-msvc@15.2.4':
    resolution: {integrity: sha512-SbnWkJmkS7Xl3kre8SdMF6F/XDh1DTFEhp0jRTj/uB8iPKoU2bb2NDfcu+iifv1+mxQEd1g2vvSxcZbXSKyWiQ==}
    engines: {node: '>= 10'}
    cpu: [x64]
    os: [win32]

  '@nodelib/fs.scandir@2.1.5':
    resolution: {integrity: sha512-vq24Bq3ym5HEQm2NKCr3yXDwjc7vTsEThRDnkp2DK9p1uqLR+DHurm/NOTo0KG7HYHU7eppKZj3MyqYuMBf62g==}
    engines: {node: '>= 8'}

  '@nodelib/fs.stat@2.0.5':
    resolution: {integrity: sha512-RkhPPp2zrqDAQA/2jNhnztcPAlv64XdhIp7a7454A5ovI7Bukxgt7MX7udwAu3zg1DcpPU0rz3VV1SeaqvY4+A==}
    engines: {node: '>= 8'}

  '@nodelib/fs.walk@1.2.8':
    resolution: {integrity: sha512-oGB+UxlgWcgQkgwo8GcEGwemoTFt3FIO9ababBmaGwXIoBKZ+GTy0pP185beGg7Llih/NSHSV2XAs1lnznocSg==}
    engines: {node: '>= 8'}

  '@nolyfill/is-core-module@1.0.39':
    resolution: {integrity: sha512-nn5ozdjYQpUCZlWGuxcJY/KpxkWQs4DcbMCmKojjyrYDEAGy4Ce19NN4v5MduafTwJlbKc99UA8YhSVqq9yPZA==}
    engines: {node: '>=12.4.0'}

  '@opentelemetry/api-logs@0.200.0':
    resolution: {integrity: sha512-IKJBQxh91qJ+3ssRly5hYEJ8NDHu9oY/B1PXVSCWf7zytmYO9RNLB0Ox9XQ/fJ8m6gY6Q6NtBWlmXfaXt5Uc4Q==}
    engines: {node: '>=8.0.0'}

  '@opentelemetry/api-logs@0.57.2':
    resolution: {integrity: sha512-uIX52NnTM0iBh84MShlpouI7UKqkZ7MrUszTmaypHBu4r7NofznSnQRfJ+uUeDtQDj6w8eFGg5KBLDAwAPz1+A==}
    engines: {node: '>=14'}

  '@opentelemetry/api@1.9.0':
    resolution: {integrity: sha512-3giAOQvZiH5F9bMlMiv8+GSPMeqg0dbaeo58/0SlA9sxSqZhnUtxzX9/2FzyhS9sWQf5S0GJE0AKBrFqjpeYcg==}
    engines: {node: '>=8.0.0'}

  '@opentelemetry/context-async-hooks@1.30.1':
    resolution: {integrity: sha512-s5vvxXPVdjqS3kTLKMeBMvop9hbWkwzBpu+mUO2M7sZtlkyDJGwFe33wRKnbaYDo8ExRVBIIdwIGrqpxHuKttA==}
    engines: {node: '>=14'}
    peerDependencies:
      '@opentelemetry/api': '>=1.0.0 <1.10.0'

  '@opentelemetry/core@1.30.1':
    resolution: {integrity: sha512-OOCM2C/QIURhJMuKaekP3TRBxBKxG/TWWA0TL2J6nXUtDnuCtccy49LUJF8xPFXMX+0LMcxFpCo8M9cGY1W6rQ==}
    engines: {node: '>=14'}
    peerDependencies:
      '@opentelemetry/api': '>=1.0.0 <1.10.0'

  '@opentelemetry/core@2.0.0':
    resolution: {integrity: sha512-SLX36allrcnVaPYG3R78F/UZZsBsvbc7lMCLx37LyH5MJ1KAAZ2E3mW9OAD3zGz0G8q/BtoS5VUrjzDydhD6LQ==}
    engines: {node: ^18.19.0 || >=20.6.0}
    peerDependencies:
      '@opentelemetry/api': '>=1.0.0 <1.10.0'

  '@opentelemetry/instrumentation-amqplib@0.46.1':
    resolution: {integrity: sha512-AyXVnlCf/xV3K/rNumzKxZqsULyITJH6OVLiW6730JPRqWA7Zc9bvYoVNpN6iOpTU8CasH34SU/ksVJmObFibQ==}
    engines: {node: '>=14'}
    peerDependencies:
      '@opentelemetry/api': ^1.3.0

  '@opentelemetry/instrumentation-connect@0.43.1':
    resolution: {integrity: sha512-ht7YGWQuV5BopMcw5Q2hXn3I8eG8TH0J/kc/GMcW4CuNTgiP6wCu44BOnucJWL3CmFWaRHI//vWyAhaC8BwePw==}
    engines: {node: '>=14'}
    peerDependencies:
      '@opentelemetry/api': ^1.3.0

  '@opentelemetry/instrumentation-dataloader@0.16.1':
    resolution: {integrity: sha512-K/qU4CjnzOpNkkKO4DfCLSQshejRNAJtd4esgigo/50nxCB6XCyi1dhAblUHM9jG5dRm8eu0FB+t87nIo99LYQ==}
    engines: {node: '>=14'}
    peerDependencies:
      '@opentelemetry/api': ^1.3.0

  '@opentelemetry/instrumentation-express@0.47.1':
    resolution: {integrity: sha512-QNXPTWteDclR2B4pDFpz0TNghgB33UMjUt14B+BZPmtH1MwUFAfLHBaP5If0Z5NZC+jaH8oF2glgYjrmhZWmSw==}
    engines: {node: '>=14'}
    peerDependencies:
      '@opentelemetry/api': ^1.3.0

  '@opentelemetry/instrumentation-fs@0.19.1':
    resolution: {integrity: sha512-6g0FhB3B9UobAR60BGTcXg4IHZ6aaYJzp0Ki5FhnxyAPt8Ns+9SSvgcrnsN2eGmk3RWG5vYycUGOEApycQL24A==}
    engines: {node: '>=14'}
    peerDependencies:
      '@opentelemetry/api': ^1.3.0

  '@opentelemetry/instrumentation-generic-pool@0.43.1':
    resolution: {integrity: sha512-M6qGYsp1cURtvVLGDrPPZemMFEbuMmCXgQYTReC/IbimV5sGrLBjB+/hANUpRZjX67nGLdKSVLZuQQAiNz+sww==}
    engines: {node: '>=14'}
    peerDependencies:
      '@opentelemetry/api': ^1.3.0

  '@opentelemetry/instrumentation-graphql@0.47.1':
    resolution: {integrity: sha512-EGQRWMGqwiuVma8ZLAZnExQ7sBvbOx0N/AE/nlafISPs8S+QtXX+Viy6dcQwVWwYHQPAcuY3bFt3xgoAwb4ZNQ==}
    engines: {node: '>=14'}
    peerDependencies:
      '@opentelemetry/api': ^1.3.0

  '@opentelemetry/instrumentation-hapi@0.45.2':
    resolution: {integrity: sha512-7Ehow/7Wp3aoyCrZwQpU7a2CnoMq0XhIcioFuKjBb0PLYfBfmTsFTUyatlHu0fRxhwcRsSQRTvEhmZu8CppBpQ==}
    engines: {node: '>=14'}
    peerDependencies:
      '@opentelemetry/api': ^1.3.0

  '@opentelemetry/instrumentation-http@0.57.2':
    resolution: {integrity: sha512-1Uz5iJ9ZAlFOiPuwYg29Bf7bJJc/GeoeJIFKJYQf67nTVKFe8RHbEtxgkOmK4UGZNHKXcpW4P8cWBYzBn1USpg==}
    engines: {node: '>=14'}
    peerDependencies:
      '@opentelemetry/api': ^1.3.0

  '@opentelemetry/instrumentation-ioredis@0.47.1':
    resolution: {integrity: sha512-OtFGSN+kgk/aoKgdkKQnBsQFDiG8WdCxu+UrHr0bXScdAmtSzLSraLo7wFIb25RVHfRWvzI5kZomqJYEg/l1iA==}
    engines: {node: '>=14'}
    peerDependencies:
      '@opentelemetry/api': ^1.3.0

  '@opentelemetry/instrumentation-kafkajs@0.7.1':
    resolution: {integrity: sha512-OtjaKs8H7oysfErajdYr1yuWSjMAectT7Dwr+axIoZqT9lmEOkD/H/3rgAs8h/NIuEi2imSXD+vL4MZtOuJfqQ==}
    engines: {node: '>=14'}
    peerDependencies:
      '@opentelemetry/api': ^1.3.0

  '@opentelemetry/instrumentation-knex@0.44.1':
    resolution: {integrity: sha512-U4dQxkNhvPexffjEmGwCq68FuftFK15JgUF05y/HlK3M6W/G2iEaACIfXdSnwVNe9Qh0sPfw8LbOPxrWzGWGMQ==}
    engines: {node: '>=14'}
    peerDependencies:
      '@opentelemetry/api': ^1.3.0

  '@opentelemetry/instrumentation-koa@0.47.1':
    resolution: {integrity: sha512-l/c+Z9F86cOiPJUllUCt09v+kICKvT+Vg1vOAJHtHPsJIzurGayucfCMq2acd/A/yxeNWunl9d9eqZ0G+XiI6A==}
    engines: {node: '>=14'}
    peerDependencies:
      '@opentelemetry/api': ^1.3.0

  '@opentelemetry/instrumentation-lru-memoizer@0.44.1':
    resolution: {integrity: sha512-5MPkYCvG2yw7WONEjYj5lr5JFehTobW7wX+ZUFy81oF2lr9IPfZk9qO+FTaM0bGEiymwfLwKe6jE15nHn1nmHg==}
    engines: {node: '>=14'}
    peerDependencies:
      '@opentelemetry/api': ^1.3.0

  '@opentelemetry/instrumentation-mongodb@0.52.0':
    resolution: {integrity: sha512-1xmAqOtRUQGR7QfJFfGV/M2kC7wmI2WgZdpru8hJl3S0r4hW0n3OQpEHlSGXJAaNFyvT+ilnwkT+g5L4ljHR6g==}
    engines: {node: '>=14'}
    peerDependencies:
      '@opentelemetry/api': ^1.3.0

  '@opentelemetry/instrumentation-mongoose@0.46.1':
    resolution: {integrity: sha512-3kINtW1LUTPkiXFRSSBmva1SXzS/72we/jL22N+BnF3DFcoewkdkHPYOIdAAk9gSicJ4d5Ojtt1/HeibEc5OQg==}
    engines: {node: '>=14'}
    peerDependencies:
      '@opentelemetry/api': ^1.3.0

  '@opentelemetry/instrumentation-mysql2@0.45.2':
    resolution: {integrity: sha512-h6Ad60FjCYdJZ5DTz1Lk2VmQsShiViKe0G7sYikb0GHI0NVvApp2XQNRHNjEMz87roFttGPLHOYVPlfy+yVIhQ==}
    engines: {node: '>=14'}
    peerDependencies:
      '@opentelemetry/api': ^1.3.0

  '@opentelemetry/instrumentation-mysql@0.45.1':
    resolution: {integrity: sha512-TKp4hQ8iKQsY7vnp/j0yJJ4ZsP109Ht6l4RHTj0lNEG1TfgTrIH5vJMbgmoYXWzNHAqBH2e7fncN12p3BP8LFg==}
    engines: {node: '>=14'}
    peerDependencies:
      '@opentelemetry/api': ^1.3.0

  '@opentelemetry/instrumentation-pg@0.51.1':
    resolution: {integrity: sha512-QxgjSrxyWZc7Vk+qGSfsejPVFL1AgAJdSBMYZdDUbwg730D09ub3PXScB9d04vIqPriZ+0dqzjmQx0yWKiCi2Q==}
    engines: {node: '>=14'}
    peerDependencies:
      '@opentelemetry/api': ^1.3.0

  '@opentelemetry/instrumentation-redis-4@0.46.1':
    resolution: {integrity: sha512-UMqleEoabYMsWoTkqyt9WAzXwZ4BlFZHO40wr3d5ZvtjKCHlD4YXLm+6OLCeIi/HkX7EXvQaz8gtAwkwwSEvcQ==}
    engines: {node: '>=14'}
    peerDependencies:
      '@opentelemetry/api': ^1.3.0

  '@opentelemetry/instrumentation-tedious@0.18.1':
    resolution: {integrity: sha512-5Cuy/nj0HBaH+ZJ4leuD7RjgvA844aY2WW+B5uLcWtxGjRZl3MNLuxnNg5DYWZNPO+NafSSnra0q49KWAHsKBg==}
    engines: {node: '>=14'}
    peerDependencies:
      '@opentelemetry/api': ^1.3.0

  '@opentelemetry/instrumentation-undici@0.10.1':
    resolution: {integrity: sha512-rkOGikPEyRpMCmNu9AQuV5dtRlDmJp2dK5sw8roVshAGoB6hH/3QjDtRhdwd75SsJwgynWUNRUYe0wAkTo16tQ==}
    engines: {node: '>=14'}
    peerDependencies:
      '@opentelemetry/api': ^1.7.0

  '@opentelemetry/instrumentation@0.200.0':
    resolution: {integrity: sha512-pmPlzfJd+vvgaZd/reMsC8RWgTXn2WY1OWT5RT42m3aOn5532TozwXNDhg1vzqJ+jnvmkREcdLr27ebJEQt0Jg==}
    engines: {node: ^18.19.0 || >=20.6.0}
    peerDependencies:
      '@opentelemetry/api': ^1.3.0

  '@opentelemetry/instrumentation@0.57.2':
    resolution: {integrity: sha512-BdBGhQBh8IjZ2oIIX6F2/Q3LKm/FDDKi6ccYKcBTeilh6SNdNKveDOLk73BkSJjQLJk6qe4Yh+hHw1UPhCDdrg==}
    engines: {node: '>=14'}
    peerDependencies:
      '@opentelemetry/api': ^1.3.0

  '@opentelemetry/redis-common@0.36.2':
    resolution: {integrity: sha512-faYX1N0gpLhej/6nyp6bgRjzAKXn5GOEMYY7YhciSfCoITAktLUtQ36d24QEWNA1/WA1y6qQunCe0OhHRkVl9g==}
    engines: {node: '>=14'}

  '@opentelemetry/resources@1.30.1':
    resolution: {integrity: sha512-5UxZqiAgLYGFjS4s9qm5mBVo433u+dSPUFWVWXmLAD4wB65oMCoXaJP1KJa9DIYYMeHu3z4BZcStG3LC593cWA==}
    engines: {node: '>=14'}
    peerDependencies:
      '@opentelemetry/api': '>=1.0.0 <1.10.0'

  '@opentelemetry/resources@2.0.0':
    resolution: {integrity: sha512-rnZr6dML2z4IARI4zPGQV4arDikF/9OXZQzrC01dLmn0CZxU5U5OLd/m1T7YkGRj5UitjeoCtg/zorlgMQcdTg==}
    engines: {node: ^18.19.0 || >=20.6.0}
    peerDependencies:
      '@opentelemetry/api': '>=1.3.0 <1.10.0'

  '@opentelemetry/sdk-logs@0.200.0':
    resolution: {integrity: sha512-VZG870063NLfObmQQNtCVcdXXLzI3vOjjrRENmU37HYiPFa0ZXpXVDsTD02Nh3AT3xYJzQaWKl2X2lQ2l7TWJA==}
    engines: {node: ^18.19.0 || >=20.6.0}
    peerDependencies:
      '@opentelemetry/api': '>=1.4.0 <1.10.0'

  '@opentelemetry/sdk-metrics@1.30.1':
    resolution: {integrity: sha512-q9zcZ0Okl8jRgmy7eNW3Ku1XSgg3sDLa5evHZpCwjspw7E8Is4K/haRPDJrBcX3YSn/Y7gUvFnByNYEKQNbNog==}
    engines: {node: '>=14'}
    peerDependencies:
      '@opentelemetry/api': '>=1.3.0 <1.10.0'

  '@opentelemetry/sdk-trace-base@1.30.1':
    resolution: {integrity: sha512-jVPgBbH1gCy2Lb7X0AVQ8XAfgg0pJ4nvl8/IiQA6nxOsPvS+0zMJaFSs2ltXe0J6C8dqjcnpyqINDJmU30+uOg==}
    engines: {node: '>=14'}
    peerDependencies:
      '@opentelemetry/api': '>=1.0.0 <1.10.0'

  '@opentelemetry/semantic-conventions@1.28.0':
    resolution: {integrity: sha512-lp4qAiMTD4sNWW4DbKLBkfiMZ4jbAboJIGOQr5DvciMRI494OapieI9qiODpOt0XBr1LjIDy1xAGAnVs5supTA==}
    engines: {node: '>=14'}

  '@opentelemetry/semantic-conventions@1.30.0':
    resolution: {integrity: sha512-4VlGgo32k2EQ2wcCY3vEU28A0O13aOtHz3Xt2/2U5FAh9EfhD6t6DqL5Z6yAnRCntbTFDU4YfbpyzSlHNWycPw==}
    engines: {node: '>=14'}

  '@opentelemetry/semantic-conventions@1.36.0':
    resolution: {integrity: sha512-TtxJSRD8Ohxp6bKkhrm27JRHAxPczQA7idtcTOMYI+wQRRrfgqxHv1cFbCApcSnNjtXkmzFozn6jQtFrOmbjPQ==}
    engines: {node: '>=14'}

  '@opentelemetry/sql-common@0.40.1':
    resolution: {integrity: sha512-nSDlnHSqzC3pXn/wZEZVLuAuJ1MYMXPBwtv2qAbCa3847SaHItdE7SzUq/Jtb0KZmh1zfAbNi3AAMjztTT4Ugg==}
    engines: {node: '>=14'}
    peerDependencies:
      '@opentelemetry/api': ^1.1.0

  '@paulirish/trace_engine@0.0.57':
    resolution: {integrity: sha512-s+JNJ53B1MiEqCOD2hnK96wFTRRStxFmtm6QaIe2jiNI+lkS9mYEgnHOH2caQ/dEPn6wY+f2u5dW6aFYjmbaiw==}

  '@polka/url@1.0.0-next.29':
    resolution: {integrity: sha512-wwQAWhWSuHaag8c4q/KN/vCoeOJYshAIvMQwD4GpSb3OiZklFfvAgmj0VCBBImRpuF/aFgIRzllXlVX93Jevww==}

  '@prisma/instrumentation@6.11.1':
    resolution: {integrity: sha512-mrZOev24EDhnefmnZX7WVVT7v+r9LttPRqf54ONvj6re4XMF7wFTpK2tLJi4XHB7fFp/6xhYbgRel8YV7gQiyA==}
    peerDependencies:
      '@opentelemetry/api': ^1.8

  '@puppeteer/browsers@1.9.1':
    resolution: {integrity: sha512-PuvK6xZzGhKPvlx3fpfdM2kYY3P/hB1URtK8wA7XUJ6prn6pp22zvJHu48th0SGcHL9SutbPHrFuQgfXTFobWA==}
    engines: {node: '>=16.3.0'}
    hasBin: true

  '@puppeteer/browsers@2.10.6':
    resolution: {integrity: sha512-pHUn6ZRt39bP3698HFQlu2ZHCkS/lPcpv7fVQcGBSzNNygw171UXAKrCUhy+TEMw4lEttOKDgNpb04hwUAJeiQ==}
    engines: {node: '>=18'}
    hasBin: true

  '@radix-ui/number@1.1.0':
    resolution: {integrity: sha512-V3gRzhVNU1ldS5XhAPTom1fOIo4ccrjjJgmE+LI2h/WaFpHmx0MQApT+KZHnx8abG6Avtfcz4WoEciMnpFT3HQ==}

  '@radix-ui/primitive@1.1.1':
    resolution: {integrity: sha512-SJ31y+Q/zAyShtXJc8x83i9TYdbAfHZ++tUZnvjJJqFjzsdUnKsxPL6IEtBlxKkU7yzer//GQtZSV4GbldL3YA==}

  '@radix-ui/primitive@1.1.2':
    resolution: {integrity: sha512-XnbHrrprsNqZKQhStrSwgRUQzoCI1glLzdw79xiZPoofhGICeZRSQ3dIxAKH1gb3OHfNf4d6f+vAv3kil2eggA==}

  '@radix-ui/react-arrow@1.1.2':
    resolution: {integrity: sha512-G+KcpzXHq24iH0uGG/pF8LyzpFJYGD4RfLjCIBfGdSLXvjLHST31RUiRVrupIBMvIppMgSzQ6l66iAxl03tdlg==}
    peerDependencies:
      '@types/react': '*'
      '@types/react-dom': '*'
      react: ^16.8 || ^17.0 || ^18.0 || ^19.0 || ^19.0.0-rc
      react-dom: ^16.8 || ^17.0 || ^18.0 || ^19.0 || ^19.0.0-rc
    peerDependenciesMeta:
      '@types/react':
        optional: true
      '@types/react-dom':
        optional: true

  '@radix-ui/react-avatar@1.1.10':
    resolution: {integrity: sha512-V8piFfWapM5OmNCXTzVQY+E1rDa53zY+MQ4Y7356v4fFz6vqCyUtIz2rUD44ZEdwg78/jKmMJHj07+C/Z/rcog==}
    peerDependencies:
      '@types/react': '*'
      '@types/react-dom': '*'
      react: ^16.8 || ^17.0 || ^18.0 || ^19.0 || ^19.0.0-rc
      react-dom: ^16.8 || ^17.0 || ^18.0 || ^19.0 || ^19.0.0-rc
    peerDependenciesMeta:
      '@types/react':
        optional: true
      '@types/react-dom':
        optional: true

  '@radix-ui/react-collection@1.1.2':
    resolution: {integrity: sha512-9z54IEKRxIa9VityapoEYMuByaG42iSy1ZXlY2KcuLSEtq8x4987/N6m15ppoMffgZX72gER2uHe1D9Y6Unlcw==}
    peerDependencies:
      '@types/react': '*'
      '@types/react-dom': '*'
      react: ^16.8 || ^17.0 || ^18.0 || ^19.0 || ^19.0.0-rc
      react-dom: ^16.8 || ^17.0 || ^18.0 || ^19.0 || ^19.0.0-rc
    peerDependenciesMeta:
      '@types/react':
        optional: true
      '@types/react-dom':
        optional: true

  '@radix-ui/react-collection@1.1.7':
    resolution: {integrity: sha512-Fh9rGN0MoI4ZFUNyfFVNU4y9LUz93u9/0K+yLgA2bwRojxM8JU1DyvvMBabnZPBgMWREAJvU2jjVzq+LrFUglw==}
    peerDependencies:
      '@types/react': '*'
      '@types/react-dom': '*'
      react: ^16.8 || ^17.0 || ^18.0 || ^19.0 || ^19.0.0-rc
      react-dom: ^16.8 || ^17.0 || ^18.0 || ^19.0 || ^19.0.0-rc
    peerDependenciesMeta:
      '@types/react':
        optional: true
      '@types/react-dom':
        optional: true

  '@radix-ui/react-compose-refs@1.1.1':
    resolution: {integrity: sha512-Y9VzoRDSJtgFMUCoiZBDVo084VQ5hfpXxVE+NgkdNsjiDBByiImMZKKhxMwCbdHvhlENG6a833CbFkOQvTricw==}
    peerDependencies:
      '@types/react': '*'
      react: ^16.8 || ^17.0 || ^18.0 || ^19.0 || ^19.0.0-rc
    peerDependenciesMeta:
      '@types/react':
        optional: true

  '@radix-ui/react-compose-refs@1.1.2':
    resolution: {integrity: sha512-z4eqJvfiNnFMHIIvXP3CY57y2WJs5g2v3X0zm9mEJkrkNv4rDxu+sg9Jh8EkXyeqBkB7SOcboo9dMVqhyrACIg==}
    peerDependencies:
      '@types/react': '*'
      react: ^16.8 || ^17.0 || ^18.0 || ^19.0 || ^19.0.0-rc
    peerDependenciesMeta:
      '@types/react':
        optional: true

  '@radix-ui/react-context@1.1.1':
    resolution: {integrity: sha512-UASk9zi+crv9WteK/NU4PLvOoL3OuE6BWVKNF6hPRBtYBDXQ2u5iu3O59zUlJiTVvkyuycnqrztsHVJwcK9K+Q==}
    peerDependencies:
      '@types/react': '*'
      react: ^16.8 || ^17.0 || ^18.0 || ^19.0 || ^19.0.0-rc
    peerDependenciesMeta:
      '@types/react':
        optional: true

  '@radix-ui/react-context@1.1.2':
    resolution: {integrity: sha512-jCi/QKUM2r1Ju5a3J64TH2A5SpKAgh0LpknyqdQ4m6DCV0xJ2HG1xARRwNGPQfi1SLdLWZ1OJz6F4OMBBNiGJA==}
    peerDependencies:
      '@types/react': '*'
      react: ^16.8 || ^17.0 || ^18.0 || ^19.0 || ^19.0.0-rc
    peerDependenciesMeta:
      '@types/react':
        optional: true

  '@radix-ui/react-direction@1.1.0':
    resolution: {integrity: sha512-BUuBvgThEiAXh2DWu93XsT+a3aWrGqolGlqqw5VU1kG7p/ZH2cuDlM1sRLNnY3QcBS69UIz2mcKhMxDsdewhjg==}
    peerDependencies:
      '@types/react': '*'
      react: ^16.8 || ^17.0 || ^18.0 || ^19.0 || ^19.0.0-rc
    peerDependenciesMeta:
      '@types/react':
        optional: true

  '@radix-ui/react-direction@1.1.1':
    resolution: {integrity: sha512-1UEWRX6jnOA2y4H5WczZ44gOOjTEmlqv1uNW4GAJEO5+bauCBhv8snY65Iw5/VOS/ghKN9gr2KjnLKxrsvoMVw==}
    peerDependencies:
      '@types/react': '*'
      react: ^16.8 || ^17.0 || ^18.0 || ^19.0 || ^19.0.0-rc
    peerDependenciesMeta:
      '@types/react':
        optional: true

  '@radix-ui/react-dismissable-layer@1.1.5':
    resolution: {integrity: sha512-E4TywXY6UsXNRhFrECa5HAvE5/4BFcGyfTyK36gP+pAW1ed7UTK4vKwdr53gAJYwqbfCWC6ATvJa3J3R/9+Qrg==}
    peerDependencies:
      '@types/react': '*'
      '@types/react-dom': '*'
      react: ^16.8 || ^17.0 || ^18.0 || ^19.0 || ^19.0.0-rc
      react-dom: ^16.8 || ^17.0 || ^18.0 || ^19.0 || ^19.0.0-rc
    peerDependenciesMeta:
      '@types/react':
        optional: true
      '@types/react-dom':
        optional: true

  '@radix-ui/react-focus-guards@1.1.1':
    resolution: {integrity: sha512-pSIwfrT1a6sIoDASCSpFwOasEwKTZWDw/iBdtnqKO7v6FeOzYJ7U53cPzYFVR3geGGXgVHaH+CdngrrAzqUGxg==}
    peerDependencies:
      '@types/react': '*'
      react: ^16.8 || ^17.0 || ^18.0 || ^19.0 || ^19.0.0-rc
    peerDependenciesMeta:
      '@types/react':
        optional: true

  '@radix-ui/react-focus-scope@1.1.2':
    resolution: {integrity: sha512-zxwE80FCU7lcXUGWkdt6XpTTCKPitG1XKOwViTxHVKIJhZl9MvIl2dVHeZENCWD9+EdWv05wlaEkRXUykU27RA==}
    peerDependencies:
      '@types/react': '*'
      '@types/react-dom': '*'
      react: ^16.8 || ^17.0 || ^18.0 || ^19.0 || ^19.0.0-rc
      react-dom: ^16.8 || ^17.0 || ^18.0 || ^19.0 || ^19.0.0-rc
    peerDependenciesMeta:
      '@types/react':
        optional: true
      '@types/react-dom':
        optional: true

  '@radix-ui/react-id@1.1.0':
    resolution: {integrity: sha512-EJUrI8yYh7WOjNOqpoJaf1jlFIH2LvtgAl+YcFqNCa+4hj64ZXmPkAKOFs/ukjz3byN6bdb/AVUqHkI8/uWWMA==}
    peerDependencies:
      '@types/react': '*'
      react: ^16.8 || ^17.0 || ^18.0 || ^19.0 || ^19.0.0-rc
    peerDependenciesMeta:
      '@types/react':
        optional: true

  '@radix-ui/react-id@1.1.1':
    resolution: {integrity: sha512-kGkGegYIdQsOb4XjsfM97rXsiHaBwco+hFI66oO4s9LU+PLAC5oJ7khdOVFxkhsmlbpUqDAvXw11CluXP+jkHg==}
    peerDependencies:
      '@types/react': '*'
      react: ^16.8 || ^17.0 || ^18.0 || ^19.0 || ^19.0.0-rc
    peerDependenciesMeta:
      '@types/react':
        optional: true

  '@radix-ui/react-label@2.1.2':
    resolution: {integrity: sha512-zo1uGMTaNlHehDyFQcDZXRJhUPDuukcnHz0/jnrup0JA6qL+AFpAnty+7VKa9esuU5xTblAZzTGYJKSKaBxBhw==}
    peerDependencies:
      '@types/react': '*'
      '@types/react-dom': '*'
      react: ^16.8 || ^17.0 || ^18.0 || ^19.0 || ^19.0.0-rc
      react-dom: ^16.8 || ^17.0 || ^18.0 || ^19.0 || ^19.0.0-rc
    peerDependenciesMeta:
      '@types/react':
        optional: true
      '@types/react-dom':
        optional: true

  '@radix-ui/react-popper@1.2.2':
    resolution: {integrity: sha512-Rvqc3nOpwseCyj/rgjlJDYAgyfw7OC1tTkKn2ivhaMGcYt8FSBlahHOZak2i3QwkRXUXgGgzeEe2RuqeEHuHgA==}
    peerDependencies:
      '@types/react': '*'
      '@types/react-dom': '*'
      react: ^16.8 || ^17.0 || ^18.0 || ^19.0 || ^19.0.0-rc
      react-dom: ^16.8 || ^17.0 || ^18.0 || ^19.0 || ^19.0.0-rc
    peerDependenciesMeta:
      '@types/react':
        optional: true
      '@types/react-dom':
        optional: true

  '@radix-ui/react-portal@1.1.4':
    resolution: {integrity: sha512-sn2O9k1rPFYVyKd5LAJfo96JlSGVFpa1fS6UuBJfrZadudiw5tAmru+n1x7aMRQ84qDM71Zh1+SzK5QwU0tJfA==}
    peerDependencies:
      '@types/react': '*'
      '@types/react-dom': '*'
      react: ^16.8 || ^17.0 || ^18.0 || ^19.0 || ^19.0.0-rc
      react-dom: ^16.8 || ^17.0 || ^18.0 || ^19.0 || ^19.0.0-rc
    peerDependenciesMeta:
      '@types/react':
        optional: true
      '@types/react-dom':
        optional: true

  '@radix-ui/react-presence@1.1.4':
    resolution: {integrity: sha512-ueDqRbdc4/bkaQT3GIpLQssRlFgWaL/U2z/S31qRwwLWoxHLgry3SIfCwhxeQNbirEUXFa+lq3RL3oBYXtcmIA==}
    peerDependencies:
      '@types/react': '*'
      '@types/react-dom': '*'
      react: ^16.8 || ^17.0 || ^18.0 || ^19.0 || ^19.0.0-rc
      react-dom: ^16.8 || ^17.0 || ^18.0 || ^19.0 || ^19.0.0-rc
    peerDependenciesMeta:
      '@types/react':
        optional: true
      '@types/react-dom':
        optional: true

  '@radix-ui/react-primitive@2.0.2':
    resolution: {integrity: sha512-Ec/0d38EIuvDF+GZjcMU/Ze6MxntVJYO/fRlCPhCaVUyPY9WTalHJw54tp9sXeJo3tlShWpy41vQRgLRGOuz+w==}
    peerDependencies:
      '@types/react': '*'
      '@types/react-dom': '*'
      react: ^16.8 || ^17.0 || ^18.0 || ^19.0 || ^19.0.0-rc
      react-dom: ^16.8 || ^17.0 || ^18.0 || ^19.0 || ^19.0.0-rc
    peerDependenciesMeta:
      '@types/react':
        optional: true
      '@types/react-dom':
        optional: true

  '@radix-ui/react-primitive@2.1.3':
    resolution: {integrity: sha512-m9gTwRkhy2lvCPe6QJp4d3G1TYEUHn/FzJUtq9MjH46an1wJU+GdoGC5VLof8RX8Ft/DlpshApkhswDLZzHIcQ==}
    peerDependencies:
      '@types/react': '*'
      '@types/react-dom': '*'
      react: ^16.8 || ^17.0 || ^18.0 || ^19.0 || ^19.0.0-rc
      react-dom: ^16.8 || ^17.0 || ^18.0 || ^19.0 || ^19.0.0-rc
    peerDependenciesMeta:
      '@types/react':
        optional: true
      '@types/react-dom':
        optional: true

  '@radix-ui/react-roving-focus@1.1.10':
    resolution: {integrity: sha512-dT9aOXUen9JSsxnMPv/0VqySQf5eDQ6LCk5Sw28kamz8wSOW2bJdlX2Bg5VUIIcV+6XlHpWTIuTPCf/UNIyq8Q==}
    peerDependencies:
      '@types/react': '*'
      '@types/react-dom': '*'
      react: ^16.8 || ^17.0 || ^18.0 || ^19.0 || ^19.0.0-rc
      react-dom: ^16.8 || ^17.0 || ^18.0 || ^19.0 || ^19.0.0-rc
    peerDependenciesMeta:
      '@types/react':
        optional: true
      '@types/react-dom':
        optional: true

  '@radix-ui/react-select@2.1.6':
    resolution: {integrity: sha512-T6ajELxRvTuAMWH0YmRJ1qez+x4/7Nq7QIx7zJ0VK3qaEWdnWpNbEDnmWldG1zBDwqrLy5aLMUWcoGirVj5kMg==}
    peerDependencies:
      '@types/react': '*'
      '@types/react-dom': '*'
      react: ^16.8 || ^17.0 || ^18.0 || ^19.0 || ^19.0.0-rc
      react-dom: ^16.8 || ^17.0 || ^18.0 || ^19.0 || ^19.0.0-rc
    peerDependenciesMeta:
      '@types/react':
        optional: true
      '@types/react-dom':
        optional: true

  '@radix-ui/react-separator@1.1.7':
    resolution: {integrity: sha512-0HEb8R9E8A+jZjvmFCy/J4xhbXy3TV+9XSnGJ3KvTtjlIUy/YQ/p6UYZvi7YbeoeXdyU9+Y3scizK6hkY37baA==}
    peerDependencies:
      '@types/react': '*'
      '@types/react-dom': '*'
      react: ^16.8 || ^17.0 || ^18.0 || ^19.0 || ^19.0.0-rc
      react-dom: ^16.8 || ^17.0 || ^18.0 || ^19.0 || ^19.0.0-rc
    peerDependenciesMeta:
      '@types/react':
        optional: true
      '@types/react-dom':
        optional: true

  '@radix-ui/react-slot@1.1.2':
    resolution: {integrity: sha512-YAKxaiGsSQJ38VzKH86/BPRC4rh+b1Jpa+JneA5LRE7skmLPNAyeG8kPJj/oo4STLvlrs8vkf/iYyc3A5stYCQ==}
    peerDependencies:
      '@types/react': '*'
      react: ^16.8 || ^17.0 || ^18.0 || ^19.0 || ^19.0.0-rc
    peerDependenciesMeta:
      '@types/react':
        optional: true

  '@radix-ui/react-slot@1.2.3':
    resolution: {integrity: sha512-aeNmHnBxbi2St0au6VBVC7JXFlhLlOnvIIlePNniyUNAClzmtAUEY8/pBiK3iHjufOlwA+c20/8jngo7xcrg8A==}
    peerDependencies:
      '@types/react': '*'
      react: ^16.8 || ^17.0 || ^18.0 || ^19.0 || ^19.0.0-rc
    peerDependenciesMeta:
      '@types/react':
        optional: true

  '@radix-ui/react-tabs@1.1.12':
    resolution: {integrity: sha512-GTVAlRVrQrSw3cEARM0nAx73ixrWDPNZAruETn3oHCNP6SbZ/hNxdxp+u7VkIEv3/sFoLq1PfcHrl7Pnp0CDpw==}
    peerDependencies:
      '@types/react': '*'
      '@types/react-dom': '*'
      react: ^16.8 || ^17.0 || ^18.0 || ^19.0 || ^19.0.0-rc
      react-dom: ^16.8 || ^17.0 || ^18.0 || ^19.0 || ^19.0.0-rc
    peerDependenciesMeta:
      '@types/react':
        optional: true
      '@types/react-dom':
        optional: true

  '@radix-ui/react-use-callback-ref@1.1.0':
    resolution: {integrity: sha512-CasTfvsy+frcFkbXtSJ2Zu9JHpN8TYKxkgJGWbjiZhFivxaeW7rMeZt7QELGVLaYVfFMsKHjb7Ak0nMEe+2Vfw==}
    peerDependencies:
      '@types/react': '*'
      react: ^16.8 || ^17.0 || ^18.0 || ^19.0 || ^19.0.0-rc
    peerDependenciesMeta:
      '@types/react':
        optional: true

  '@radix-ui/react-use-callback-ref@1.1.1':
    resolution: {integrity: sha512-FkBMwD+qbGQeMu1cOHnuGB6x4yzPjho8ap5WtbEJ26umhgqVXbhekKUQO+hZEL1vU92a3wHwdp0HAcqAUF5iDg==}
    peerDependencies:
      '@types/react': '*'
      react: ^16.8 || ^17.0 || ^18.0 || ^19.0 || ^19.0.0-rc
    peerDependenciesMeta:
      '@types/react':
        optional: true

  '@radix-ui/react-use-controllable-state@1.1.0':
    resolution: {integrity: sha512-MtfMVJiSr2NjzS0Aa90NPTnvTSg6C/JLCV7ma0W6+OMV78vd8OyRpID+Ng9LxzsPbLeuBnWBA1Nq30AtBIDChw==}
    peerDependencies:
      '@types/react': '*'
      react: ^16.8 || ^17.0 || ^18.0 || ^19.0 || ^19.0.0-rc
    peerDependenciesMeta:
      '@types/react':
        optional: true

  '@radix-ui/react-use-controllable-state@1.2.2':
    resolution: {integrity: sha512-BjasUjixPFdS+NKkypcyyN5Pmg83Olst0+c6vGov0diwTEo6mgdqVR6hxcEgFuh4QrAs7Rc+9KuGJ9TVCj0Zzg==}
    peerDependencies:
      '@types/react': '*'
      react: ^16.8 || ^17.0 || ^18.0 || ^19.0 || ^19.0.0-rc
    peerDependenciesMeta:
      '@types/react':
        optional: true

  '@radix-ui/react-use-effect-event@0.0.2':
    resolution: {integrity: sha512-Qp8WbZOBe+blgpuUT+lw2xheLP8q0oatc9UpmiemEICxGvFLYmHm9QowVZGHtJlGbS6A6yJ3iViad/2cVjnOiA==}
    peerDependencies:
      '@types/react': '*'
      react: ^16.8 || ^17.0 || ^18.0 || ^19.0 || ^19.0.0-rc
    peerDependenciesMeta:
      '@types/react':
        optional: true

  '@radix-ui/react-use-escape-keydown@1.1.0':
    resolution: {integrity: sha512-L7vwWlR1kTTQ3oh7g1O0CBF3YCyyTj8NmhLR+phShpyA50HCfBFKVJTpshm9PzLiKmehsrQzTYTpX9HvmC9rhw==}
    peerDependencies:
      '@types/react': '*'
      react: ^16.8 || ^17.0 || ^18.0 || ^19.0 || ^19.0.0-rc
    peerDependenciesMeta:
      '@types/react':
        optional: true

  '@radix-ui/react-use-is-hydrated@0.1.0':
    resolution: {integrity: sha512-U+UORVEq+cTnRIaostJv9AGdV3G6Y+zbVd+12e18jQ5A3c0xL03IhnHuiU4UV69wolOQp5GfR58NW/EgdQhwOA==}
    peerDependencies:
      '@types/react': '*'
      react: ^16.8 || ^17.0 || ^18.0 || ^19.0 || ^19.0.0-rc
    peerDependenciesMeta:
      '@types/react':
        optional: true

  '@radix-ui/react-use-layout-effect@1.1.0':
    resolution: {integrity: sha512-+FPE0rOdziWSrH9athwI1R0HDVbWlEhd+FR+aSDk4uWGmSJ9Z54sdZVDQPZAinJhJXwfT+qnj969mCsT2gfm5w==}
    peerDependencies:
      '@types/react': '*'
      react: ^16.8 || ^17.0 || ^18.0 || ^19.0 || ^19.0.0-rc
    peerDependenciesMeta:
      '@types/react':
        optional: true

  '@radix-ui/react-use-layout-effect@1.1.1':
    resolution: {integrity: sha512-RbJRS4UWQFkzHTTwVymMTUv8EqYhOp8dOOviLj2ugtTiXRaRQS7GLGxZTLL1jWhMeoSCf5zmcZkqTl9IiYfXcQ==}
    peerDependencies:
      '@types/react': '*'
      react: ^16.8 || ^17.0 || ^18.0 || ^19.0 || ^19.0.0-rc
    peerDependenciesMeta:
      '@types/react':
        optional: true

  '@radix-ui/react-use-previous@1.1.0':
    resolution: {integrity: sha512-Z/e78qg2YFnnXcW88A4JmTtm4ADckLno6F7OXotmkQfeuCVaKuYzqAATPhVzl3delXE7CxIV8shofPn3jPc5Og==}
    peerDependencies:
      '@types/react': '*'
      react: ^16.8 || ^17.0 || ^18.0 || ^19.0 || ^19.0.0-rc
    peerDependenciesMeta:
      '@types/react':
        optional: true

  '@radix-ui/react-use-rect@1.1.0':
    resolution: {integrity: sha512-0Fmkebhr6PiseyZlYAOtLS+nb7jLmpqTrJyv61Pe68MKYW6OWdRE2kI70TaYY27u7H0lajqM3hSMMLFq18Z7nQ==}
    peerDependencies:
      '@types/react': '*'
      react: ^16.8 || ^17.0 || ^18.0 || ^19.0 || ^19.0.0-rc
    peerDependenciesMeta:
      '@types/react':
        optional: true

  '@radix-ui/react-use-size@1.1.0':
    resolution: {integrity: sha512-XW3/vWuIXHa+2Uwcc2ABSfcCledmXhhQPlGbfcRXbiUQI5Icjcg19BGCZVKKInYbvUCut/ufbbLLPFC5cbb1hw==}
    peerDependencies:
      '@types/react': '*'
      react: ^16.8 || ^17.0 || ^18.0 || ^19.0 || ^19.0.0-rc
    peerDependenciesMeta:
      '@types/react':
        optional: true

  '@radix-ui/react-visually-hidden@1.1.2':
    resolution: {integrity: sha512-1SzA4ns2M1aRlvxErqhLHsBHoS5eI5UUcI2awAMgGUp4LoaoWOKYmvqDY2s/tltuPkh3Yk77YF/r3IRj+Amx4Q==}
    peerDependencies:
      '@types/react': '*'
      '@types/react-dom': '*'
      react: ^16.8 || ^17.0 || ^18.0 || ^19.0 || ^19.0.0-rc
      react-dom: ^16.8 || ^17.0 || ^18.0 || ^19.0 || ^19.0.0-rc
    peerDependenciesMeta:
      '@types/react':
        optional: true
      '@types/react-dom':
        optional: true

  '@radix-ui/rect@1.1.0':
    resolution: {integrity: sha512-A9+lCBZoaMJlVKcRBz2YByCG+Cp2t6nAnMnNba+XiWxnj6r4JUFqfsgwocMBZU9LPtdxC6wB56ySYpc7LQIoJg==}

  '@redis/bloom@5.5.6':
    resolution: {integrity: sha512-bNR3mxkwtfuCxNOzfV8B3R5zA1LiN57EH6zK4jVBIgzMzliNuReZXBFGnXvsi80/SYohajn78YdpYI+XNpqL+A==}
    engines: {node: '>= 18'}
    peerDependencies:
      '@redis/client': ^5.5.6

  '@redis/client@5.5.6':
    resolution: {integrity: sha512-M3Svdwt6oSfyfQdqEr0L2HOJH2vK7GgCFx1NfAQvpWAT4+ljoT1L5S5cKT3dA9NJrxrOPDkdoTPWJnIrGCOcmw==}
    engines: {node: '>= 18'}

  '@redis/json@5.5.6':
    resolution: {integrity: sha512-AIsoe3SsGQagqAmSQHaqxEinm5oCWr7zxPWL90kKaEdLJ+zw8KBznf2i9oK0WUFP5pFssSQUXqnscQKe2amfDQ==}
    engines: {node: '>= 18'}
    peerDependencies:
      '@redis/client': ^5.5.6

  '@redis/search@5.5.6':
    resolution: {integrity: sha512-JSqasYqO0mVcHL7oxvbySRBBZYRYhFl3W7f0Da7BW8M/r0Z9wCiVrdjnN4/mKBpWZkoJT/iuisLUdPGhpKxBew==}
    engines: {node: '>= 18'}
    peerDependencies:
      '@redis/client': ^5.5.6

  '@redis/time-series@5.5.6':
    resolution: {integrity: sha512-jkpcgq3NOI3TX7xEAJ3JgesJTxAx7k0m6lNxNsYdEM8KOl+xj7GaB/0CbLkoricZDmFSEAz7ClA1iK9XkGHf+Q==}
    engines: {node: '>= 18'}
    peerDependencies:
      '@redis/client': ^5.5.6

  '@rtsao/scc@1.1.0':
    resolution: {integrity: sha512-zt6OdqaDoOnJ1ZYsCYGt9YmWzDXl4vQdKTyJev62gFhRGKdx7mcT54V9KIjg+d2wi9EXsPvAPKe7i7WjfVWB8g==}

  '@rushstack/eslint-patch@1.11.0':
    resolution: {integrity: sha512-zxnHvoMQVqewTJr/W4pKjF0bMGiKJv1WX7bSrkl46Hg0QjESbzBROWK0Wg4RphzSOS5Jiy7eFimmM3UgMrMZbQ==}

<<<<<<< HEAD
  '@sentry/core@6.19.7':
    resolution: {integrity: sha512-tOfZ/umqB2AcHPGbIrsFLcvApdTm9ggpi/kQZFkej7kMphjT+SGBiQfYtjyg9jcRW+ilAR4JXC9BGKsdEQ+8Vw==}
    engines: {node: '>=6'}

  '@sentry/core@9.40.0':
    resolution: {integrity: sha512-cZkuz6BDna6VXSqvlWnrRsaDx4QBKq1PcfQrqhVz8ljs0M7Gcl+Mtj8dCzUxx12fkYM62hQXG72DEGNlAQpH/Q==}
    engines: {node: '>=18'}

  '@sentry/hub@6.19.7':
    resolution: {integrity: sha512-y3OtbYFAqKHCWezF0EGGr5lcyI2KbaXW2Ik7Xp8Mu9TxbSTuwTe4rTntwg8ngPjUQU3SUHzgjqVB8qjiGqFXCA==}
    engines: {node: '>=6'}

  '@sentry/minimal@6.19.7':
    resolution: {integrity: sha512-wcYmSJOdvk6VAPx8IcmZgN08XTXRwRtB1aOLZm+MVHjIZIhHoBGZJYTVQS/BWjldsamj2cX3YGbGXNunaCfYJQ==}
    engines: {node: '>=6'}

  '@sentry/node-core@9.40.0':
    resolution: {integrity: sha512-97JONDa8NxItX0Cz5WQPMd1gQjzodt38qQ0OzZNFvYg2Cpvxob8rxwsNA08Liu7B97rlvsvqMt+Wbgw8SAMfgQ==}
    engines: {node: '>=18'}
    peerDependencies:
      '@opentelemetry/api': ^1.9.0
      '@opentelemetry/context-async-hooks': ^1.30.1 || ^2.0.0
      '@opentelemetry/core': ^1.30.1 || ^2.0.0
      '@opentelemetry/instrumentation': '>=0.57.1 <1'
      '@opentelemetry/resources': ^1.30.1 || ^2.0.0
      '@opentelemetry/sdk-trace-base': ^1.30.1 || ^2.0.0
      '@opentelemetry/semantic-conventions': ^1.34.0

  '@sentry/node@6.19.7':
    resolution: {integrity: sha512-gtmRC4dAXKODMpHXKfrkfvyBL3cI8y64vEi3fDD046uqYcrWdgoQsffuBbxMAizc6Ez1ia+f0Flue6p15Qaltg==}
    engines: {node: '>=6'}

  '@sentry/node@9.40.0':
    resolution: {integrity: sha512-8bVWChXzGH4QmbVw+H/yiJ6zxqPDhnx11fEAP+vpL1UBm1cAV67CoB4eS7OqQdPC8gF/BQb2sqF0TvY/12NPpA==}
    engines: {node: '>=18'}

  '@sentry/opentelemetry@9.40.0':
    resolution: {integrity: sha512-POQ/ZFmBbi15z3EO9gmTExpxCfW0Ug+WooA8QZPJaizo24gcF5AMOgwuGFwT2YLw/2HdPWjPUPujNNGdCWM6hw==}
    engines: {node: '>=18'}
    peerDependencies:
      '@opentelemetry/api': ^1.9.0
      '@opentelemetry/context-async-hooks': ^1.30.1 || ^2.0.0
      '@opentelemetry/core': ^1.30.1 || ^2.0.0
      '@opentelemetry/sdk-trace-base': ^1.30.1 || ^2.0.0
      '@opentelemetry/semantic-conventions': ^1.34.0

  '@sentry/types@6.19.7':
    resolution: {integrity: sha512-jH84pDYE+hHIbVnab3Hr+ZXr1v8QABfhx39KknxqKWr2l0oEItzepV0URvbEhB446lk/S/59230dlUUIBGsXbg==}
    engines: {node: '>=6'}

  '@sentry/utils@6.19.7':
    resolution: {integrity: sha512-z95ECmE3i9pbWoXQrD/7PgkBAzJYR+iXtPuTkpBjDKs86O3mT+PXOT3BAn79w2wkn7/i3vOGD2xVr1uiMl26dA==}
    engines: {node: '>=6'}

  '@stagewise-plugins/react@0.4.8':
    resolution: {integrity: sha512-2zzk7U5kZ4xnI8rOm1HILPCMhPruQ+KSyFPzSMFRiW0jJJlKhPO5eNly+wQSrg1IUnkNoLH0yDl1HNJp42zpyQ==}
=======
  '@stagewise-plugins/react@0.6.1':
    resolution: {integrity: sha512-2qNfDMy8hUz6vDRa7kzeGxhCXpobNs+w/dRiJx/2aaXRHBU+/8/SJ7hUSA21TGyxDCPB8adP2I6SCFkd49mXZA==}
>>>>>>> a2014e23
    peerDependencies:
      '@stagewise/toolbar': 0.6.1

  '@stagewise/toolbar-next@0.6.1':
    resolution: {integrity: sha512-DPmVS8ng9StLBQDVghCKz814HEj0l90tzUMTHfEf3cB+cC4cjP273zydEAW7sQkEicUXH05DLfjiiC0zJy9p4w==}
    peerDependencies:
      '@types/react': '>=18.0.0'
      next: '>=14.0.0'
      react: '>=18.0.0'

  '@stagewise/toolbar-react@0.6.1':
    resolution: {integrity: sha512-Sb0ZNeOLBFoB/JkQ5KzuozxSdqi1yKHJak9MMHNNXcvKNqG1Rj9+ghkFSXibYtYqmzKTjzPVQy/cCfChD6HAfg==}
    peerDependencies:
      '@types/react': '>=18.0.0'
      react: '>=18.0.0'

  '@stagewise/toolbar@0.6.1':
    resolution: {integrity: sha512-+oEDavuKT6QsGzTD44g3sxDLPa6RAbtvQMT7PIyL8YWYUNWbK2OJVgzxdinP/osGCdcomsNGk2VbtQQfO/ToXw==}

  '@supabase/auth-js@2.70.0':
    resolution: {integrity: sha512-BaAK/tOAZFJtzF1sE3gJ2FwTjLf4ky3PSvcvLGEgEmO4BSBkwWKu8l67rLLIBZPDnCyV7Owk2uPyKHa0kj5QGg==}

  '@supabase/functions-js@2.4.4':
    resolution: {integrity: sha512-WL2p6r4AXNGwop7iwvul2BvOtuJ1YQy8EbOd0dhG1oN1q8el/BIRSFCFnWAMM/vJJlHWLi4ad22sKbKr9mvjoA==}

  '@supabase/node-fetch@2.6.15':
    resolution: {integrity: sha512-1ibVeYUacxWYi9i0cf5efil6adJ9WRyZBLivgjs+AUpewx1F3xPi7gLgaASI2SmIQxPoCEjAsLAzKPgMJVgOUQ==}
    engines: {node: 4.x || >=6.0.0}

  '@supabase/postgrest-js@1.19.4':
    resolution: {integrity: sha512-O4soKqKtZIW3olqmbXXbKugUtByD2jPa8kL2m2c1oozAO11uCcGrRhkZL0kVxjBLrXHE0mdSkFsMj7jDSfyNpw==}

  '@supabase/realtime-js@2.11.10':
    resolution: {integrity: sha512-SJKVa7EejnuyfImrbzx+HaD9i6T784khuw1zP+MBD7BmJYChegGxYigPzkKX8CK8nGuDntmeSD3fvriaH0EGZA==}

  '@supabase/ssr@0.6.1':
    resolution: {integrity: sha512-QtQgEMvaDzr77Mk3vZ3jWg2/y+D8tExYF7vcJT+wQ8ysuvOeGGjYbZlvj5bHYsj/SpC0bihcisnwPrM4Gp5G4g==}
    peerDependencies:
      '@supabase/supabase-js': ^2.43.4

  '@supabase/storage-js@2.7.1':
    resolution: {integrity: sha512-asYHcyDR1fKqrMpytAS1zjyEfvxuOIp1CIXX7ji4lHHcJKqyk+sLl/Vxgm4sN6u8zvuUtae9e4kDxQP2qrwWBA==}

  '@supabase/supabase-js@2.50.0':
    resolution: {integrity: sha512-M1Gd5tPaaghYZ9OjeO1iORRqbTWFEz/cF3pPubRnMPzA+A8SiUsXXWDP+DWsASZcjEcVEcVQIAF38i5wrijYOg==}

  '@sveltejs/acorn-typescript@1.0.5':
    resolution: {integrity: sha512-IwQk4yfwLdibDlrXVE04jTZYlLnwsTT2PIOQQGNLWfjavGifnk1JD1LcZjZaBTRcxZu2FfPfNLOE04DSu9lqtQ==}
    peerDependencies:
      acorn: ^8.9.0

  '@swc/counter@0.1.3':
    resolution: {integrity: sha512-e2BR4lsJkkRlKZ/qCHPw9ZaSxc0MVUd7gtbtaB7aMvHeJVYe8sOB8DBZkP2DtISHGSku9sCK6T6cnY0CtXrOCQ==}

  '@swc/helpers@0.5.15':
    resolution: {integrity: sha512-JQ5TuMi45Owi4/BIMAJBoSQoOJu12oOk/gADqlcUL9JEdHB8vyjUSsxqeNXnmXHjYKMi2WcYtezGEEhqUI/E2g==}

  '@tailwindcss/node@4.1.3':
    resolution: {integrity: sha512-H/6r6IPFJkCfBJZ2dKZiPJ7Ueb2wbL592+9bQEl2r73qbX6yGnmQVIfiUvDRB2YI0a3PWDrzUwkvQx1XW1bNkA==}

  '@tailwindcss/oxide-android-arm64@4.1.3':
    resolution: {integrity: sha512-cxklKjtNLwFl3mDYw4XpEfBY+G8ssSg9ADL4Wm6//5woi3XGqlxFsnV5Zb6v07dxw1NvEX2uoqsxO/zWQsgR+g==}
    engines: {node: '>= 10'}
    cpu: [arm64]
    os: [android]

  '@tailwindcss/oxide-darwin-arm64@4.1.3':
    resolution: {integrity: sha512-mqkf2tLR5VCrjBvuRDwzKNShRu99gCAVMkVsaEOFvv6cCjlEKXRecPu9DEnxp6STk5z+Vlbh1M5zY3nQCXMXhw==}
    engines: {node: '>= 10'}
    cpu: [arm64]
    os: [darwin]

  '@tailwindcss/oxide-darwin-x64@4.1.3':
    resolution: {integrity: sha512-7sGraGaWzXvCLyxrc7d+CCpUN3fYnkkcso3rCzwUmo/LteAl2ZGCDlGvDD8Y/1D3ngxT8KgDj1DSwOnNewKhmg==}
    engines: {node: '>= 10'}
    cpu: [x64]
    os: [darwin]

  '@tailwindcss/oxide-freebsd-x64@4.1.3':
    resolution: {integrity: sha512-E2+PbcbzIReaAYZe997wb9rId246yDkCwAakllAWSGqe6VTg9hHle67hfH6ExjpV2LSK/siRzBUs5wVff3RW9w==}
    engines: {node: '>= 10'}
    cpu: [x64]
    os: [freebsd]

  '@tailwindcss/oxide-linux-arm-gnueabihf@4.1.3':
    resolution: {integrity: sha512-GvfbJ8wjSSjbLFFE3UYz4Eh8i4L6GiEYqCtA8j2Zd2oXriPuom/Ah/64pg/szWycQpzRnbDiJozoxFU2oJZyfg==}
    engines: {node: '>= 10'}
    cpu: [arm]
    os: [linux]

  '@tailwindcss/oxide-linux-arm64-gnu@4.1.3':
    resolution: {integrity: sha512-35UkuCWQTeG9BHcBQXndDOrpsnt3Pj9NVIB4CgNiKmpG8GnCNXeMczkUpOoqcOhO6Cc/mM2W7kaQ/MTEENDDXg==}
    engines: {node: '>= 10'}
    cpu: [arm64]
    os: [linux]

  '@tailwindcss/oxide-linux-arm64-musl@4.1.3':
    resolution: {integrity: sha512-dm18aQiML5QCj9DQo7wMbt1Z2tl3Giht54uVR87a84X8qRtuXxUqnKQkRDK5B4bCOmcZ580lF9YcoMkbDYTXHQ==}
    engines: {node: '>= 10'}
    cpu: [arm64]
    os: [linux]

  '@tailwindcss/oxide-linux-x64-gnu@4.1.3':
    resolution: {integrity: sha512-LMdTmGe/NPtGOaOfV2HuO7w07jI3cflPrVq5CXl+2O93DCewADK0uW1ORNAcfu2YxDUS035eY2W38TxrsqngxA==}
    engines: {node: '>= 10'}
    cpu: [x64]
    os: [linux]

  '@tailwindcss/oxide-linux-x64-musl@4.1.3':
    resolution: {integrity: sha512-aalNWwIi54bbFEizwl1/XpmdDrOaCjRFQRgtbv9slWjmNPuJJTIKPHf5/XXDARc9CneW9FkSTqTbyvNecYAEGw==}
    engines: {node: '>= 10'}
    cpu: [x64]
    os: [linux]

  '@tailwindcss/oxide-win32-arm64-msvc@4.1.3':
    resolution: {integrity: sha512-PEj7XR4OGTGoboTIAdXicKuWl4EQIjKHKuR+bFy9oYN7CFZo0eu74+70O4XuERX4yjqVZGAkCdglBODlgqcCXg==}
    engines: {node: '>= 10'}
    cpu: [arm64]
    os: [win32]

  '@tailwindcss/oxide-win32-x64-msvc@4.1.3':
    resolution: {integrity: sha512-T8gfxECWDBENotpw3HR9SmNiHC9AOJdxs+woasRZ8Q/J4VHN0OMs7F+4yVNZ9EVN26Wv6mZbK0jv7eHYuLJLwA==}
    engines: {node: '>= 10'}
    cpu: [x64]
    os: [win32]

  '@tailwindcss/oxide@4.1.3':
    resolution: {integrity: sha512-t16lpHCU7LBxDe/8dCj9ntyNpXaSTAgxWm1u2XQP5NiIu4KGSyrDJJRlK9hJ4U9yJxx0UKCVI67MJWFNll5mOQ==}
    engines: {node: '>= 10'}

  '@tailwindcss/postcss@4.1.3':
    resolution: {integrity: sha512-6s5nJODm98F++QT49qn8xJKHQRamhYHfMi3X7/ltxiSQ9dyRsaFSfFkfaMsanWzf+TMYQtbk8mt5f6cCVXJwfg==}

  '@tootallnate/quickjs-emscripten@0.23.0':
    resolution: {integrity: sha512-C5Mc6rdnsaJDjO3UpGW/CQTHtCKaYlScZTly4JIu97Jxo/odCiH0ITnDXSJPTOrEKk/ycSZ0AOgTmkDtkOsvIA==}

  '@tybys/wasm-util@0.9.0':
    resolution: {integrity: sha512-6+7nlbMVX/PVDCwaIQ8nTOPveOcFLSt8GcXdx8hD0bt39uWxYT88uXzqTd4fTvqta7oeUJqudepapKNt2DYJFw==}

  '@types/bull@4.10.4':
    resolution: {integrity: sha512-A+8uxa5GbzKcS7kZ9Z1OcOeSyrvVmfHtZi3VIrH1Gws0G0sTknB2SRllxTaAYhycGn7+nC0Pb8VjxIyZiTM81A==}
    deprecated: This is a stub types definition. bull provides its own type definitions, so you do not need this installed.

  '@types/connect@3.4.38':
    resolution: {integrity: sha512-K6uROf1LD88uDQqJCktA4yzL1YYAK6NgfsI0v/mTgyPKWsX1CnJ0XPSDhViejru1GcRkLWb8RlzFYJRqGUbaug==}

  '@types/debug@4.1.12':
    resolution: {integrity: sha512-vIChWdVG3LG1SMxEvI/AK+FWJthlrqlTu7fbrlywTkkaONwk/UAGaULXRlf8vkzFBLVm0zkMdCquhL5aOjhXPQ==}

  '@types/diff-match-patch@1.0.36':
    resolution: {integrity: sha512-xFdR6tkm0MWvBfO8xXCSsinYxHcqkQUlcHeSpMC2ukzOb6lwQAfDmW+Qt0AvlGd8HpsS28qKsB+oPeJn9I39jg==}

  '@types/estree-jsx@1.0.5':
    resolution: {integrity: sha512-52CcUVNFyfb1A2ALocQw/Dd1BQFNmSdkuC3BkZ6iqhdMfQz7JWOFRuJFloOzjk+6WijU56m9oKXFAXc7o3Towg==}

  '@types/estree@1.0.7':
    resolution: {integrity: sha512-w28IoSUCJpidD/TGviZwwMJckNESJZXFu7NBZ5YJ4mEUnNraUn9Pm8HSZm/jDF1pDWYKspWE7oVphigUPRakIQ==}

  '@types/estree@1.0.8':
    resolution: {integrity: sha512-dWHzHa2WqEXI/O1E9OjrocMTKJl2mSrEolh1Iomrv6U+JuNwaHXsXx9bLu5gG7BUWFIN0skIQJQ/L1rIex4X6w==}

  '@types/hast@3.0.4':
    resolution: {integrity: sha512-WPs+bbQw5aCj+x6laNGWLH3wviHtoCv/P3+otBhbOhJgG8qtpdAMlTCxLtsTWA7LH1Oh/bFCHsBn0TPS5m30EQ==}

  '@types/json-schema@7.0.15':
    resolution: {integrity: sha512-5+fP8P8MFNC+AyZCDxrB2pkZFPGzqQWUzpSeuuVLvm8VMcorNYavBqoFcxK8bQz4Qsbn4oUEEem4wDLfcysGHA==}

  '@types/json5@0.0.29':
    resolution: {integrity: sha512-dRLjCWHYg4oaA77cxO64oO+7JwCwnIzkZPdrrC71jQmQtlhM556pwKo5bUzqvZndkVbeFLIIi+9TC40JNF5hNQ==}

  '@types/mdast@4.0.4':
    resolution: {integrity: sha512-kGaNbPh1k7AFzgpud/gMdvIm5xuECykRR+JnWKQno9TAXVa6WIVCGTPvYGekIDL4uwCZQSYbUxNBSb1aUo79oA==}

  '@types/ms@2.1.0':
    resolution: {integrity: sha512-GsCCIZDE/p3i96vtEqx+7dBUGXrc7zeSK3wwPHIaRThS+9OhWIXRqzs4d6k1SVU8g91DrNRWxWUGhp5KXQb2VA==}

  '@types/mysql@2.15.26':
    resolution: {integrity: sha512-DSLCOXhkvfS5WNNPbfn2KdICAmk8lLc+/PNvnPnF7gOdMZCxopXduqv0OQ13y/yA/zXTSikZZqVgybUxOEg6YQ==}

  '@types/node-fetch@2.6.12':
    resolution: {integrity: sha512-8nneRWKCg3rMtF69nLQJnOYUcbafYeFSjqkw3jCRLsqkWFlHaoQrr5mXmofFGOx3DKn7UfmBMyov8ySvLRVldA==}

  '@types/node@18.19.86':
    resolution: {integrity: sha512-fifKayi175wLyKyc5qUfyENhQ1dCNI1UNjp653d8kuYcPQN5JhX3dGuP/XmvPTg/xRBn1VTLpbmi+H/Mr7tLfQ==}

  '@types/node@22.14.0':
    resolution: {integrity: sha512-Kmpl+z84ILoG+3T/zQFyAJsU6EPTmOCj8/2+83fSN6djd6I4o7uOuGIH6vq3PrjY5BGitSbFuMN18j3iknubbA==}

  '@types/pg-pool@2.0.6':
    resolution: {integrity: sha512-TaAUE5rq2VQYxab5Ts7WZhKNmuN78Q6PiFonTDdpbx8a1H0M1vhy3rhiMjl+e2iHmogyMw7jZF4FrE6eJUy5HQ==}

  '@types/pg@8.6.1':
    resolution: {integrity: sha512-1Kc4oAGzAl7uqUStZCDvaLFqZrW9qWSjXOmBfdgyBP5La7Us6Mg4GBvRlSoaZMhQF/zSj1C8CtKMBkoiT8eL8w==}

  '@types/phoenix@1.6.6':
    resolution: {integrity: sha512-PIzZZlEppgrpoT2QgbnDU+MMzuR6BbCjllj0bM70lWoejMeNJAxCchxnv7J3XFkI8MpygtRpzXrIlmWUBclP5A==}

  '@types/react-dom@19.1.1':
    resolution: {integrity: sha512-jFf/woGTVTjUJsl2O7hcopJ1r0upqoq/vIOoCj0yLh3RIXxWcljlpuZ+vEBRXsymD1jhfeJrlyTy/S1UW+4y1w==}
    peerDependencies:
      '@types/react': ^19.0.0

  '@types/react@19.1.0':
    resolution: {integrity: sha512-UaicktuQI+9UKyA4njtDOGBD/67t8YEBt2xdfqu8+gP9hqPUPsiXlNPcpS2gVdjmis5GKPG3fCxbQLVgxsQZ8w==}

  '@types/shimmer@1.2.0':
    resolution: {integrity: sha512-UE7oxhQLLd9gub6JKIAhDq06T0F6FnztwMNRvYgjeQSBeMc1ZG/tA47EwfduvkuQS8apbkM/lpLpWsaCeYsXVg==}

  '@types/tedious@4.0.14':
    resolution: {integrity: sha512-KHPsfX/FoVbUGbyYvk1q9MMQHLPeRZhRJZdO45Q4YjvFkv4hMNghCWTvy7rdKessBsmtz4euWCWAB6/tVpI1Iw==}

  '@types/unist@2.0.11':
    resolution: {integrity: sha512-CmBKiL6NNo/OqgmMn95Fk9Whlp2mtvIv+KNpQKN2F4SjvrEesubTRWGYSg+BnWZOnlCaSTU1sMpsBOzgbYhnsA==}

  '@types/unist@3.0.3':
    resolution: {integrity: sha512-ko/gIFJRv177XgZsZcBwnqJN5x/Gien8qNOn0D5bQU/zAzVf9Zt3BlcUiLqhV9y4ARk0GbT3tnUiPNgnTXzc/Q==}

  '@types/ws@8.18.1':
    resolution: {integrity: sha512-ThVF6DCVhA8kUGy+aazFQ4kXQ7E1Ty7A3ypFOe0IcJV8O/M511G99AW24irKrW56Wt44yG9+ij8FaqoBGkuBXg==}

  '@types/yauzl@2.10.3':
    resolution: {integrity: sha512-oJoftv0LSuaDZE3Le4DbKX+KS9G36NzOeSap90UIK0yMA/NhKJhqlSGtNDORNRaIbQfzjXDrQa0ytJ6mNRGz/Q==}

  '@typescript-eslint/eslint-plugin@8.29.0':
    resolution: {integrity: sha512-PAIpk/U7NIS6H7TEtN45SPGLQaHNgB7wSjsQV/8+KYokAb2T/gloOA/Bee2yd4/yKVhPKe5LlaUGhAZk5zmSaQ==}
    engines: {node: ^18.18.0 || ^20.9.0 || >=21.1.0}
    peerDependencies:
      '@typescript-eslint/parser': ^8.0.0 || ^8.0.0-alpha.0
      eslint: ^8.57.0 || ^9.0.0
      typescript: '>=4.8.4 <5.9.0'

  '@typescript-eslint/parser@8.29.0':
    resolution: {integrity: sha512-8C0+jlNJOwQso2GapCVWWfW/rzaq7Lbme+vGUFKE31djwNncIpgXD7Cd4weEsDdkoZDjH0lwwr3QDQFuyrMg9g==}
    engines: {node: ^18.18.0 || ^20.9.0 || >=21.1.0}
    peerDependencies:
      eslint: ^8.57.0 || ^9.0.0
      typescript: '>=4.8.4 <5.9.0'

  '@typescript-eslint/scope-manager@8.29.0':
    resolution: {integrity: sha512-aO1PVsq7Gm+tcghabUpzEnVSFMCU4/nYIgC2GOatJcllvWfnhrgW0ZEbnTxm36QsikmCN1K/6ZgM7fok2I7xNw==}
    engines: {node: ^18.18.0 || ^20.9.0 || >=21.1.0}

  '@typescript-eslint/type-utils@8.29.0':
    resolution: {integrity: sha512-ahaWQ42JAOx+NKEf5++WC/ua17q5l+j1GFrbbpVKzFL/tKVc0aYY8rVSYUpUvt2hUP1YBr7mwXzx+E/DfUWI9Q==}
    engines: {node: ^18.18.0 || ^20.9.0 || >=21.1.0}
    peerDependencies:
      eslint: ^8.57.0 || ^9.0.0
      typescript: '>=4.8.4 <5.9.0'

  '@typescript-eslint/types@8.29.0':
    resolution: {integrity: sha512-wcJL/+cOXV+RE3gjCyl/V2G877+2faqvlgtso/ZRbTCnZazh0gXhe+7gbAnfubzN2bNsBtZjDvlh7ero8uIbzg==}
    engines: {node: ^18.18.0 || ^20.9.0 || >=21.1.0}

  '@typescript-eslint/typescript-estree@8.29.0':
    resolution: {integrity: sha512-yOfen3jE9ISZR/hHpU/bmNvTtBW1NjRbkSFdZOksL1N+ybPEE7UVGMwqvS6CP022Rp00Sb0tdiIkhSCe6NI8ow==}
    engines: {node: ^18.18.0 || ^20.9.0 || >=21.1.0}
    peerDependencies:
      typescript: '>=4.8.4 <5.9.0'

  '@typescript-eslint/utils@8.29.0':
    resolution: {integrity: sha512-gX/A0Mz9Bskm8avSWFcK0gP7cZpbY4AIo6B0hWYFCaIsz750oaiWR4Jr2CI+PQhfW1CpcQr9OlfPS+kMFegjXA==}
    engines: {node: ^18.18.0 || ^20.9.0 || >=21.1.0}
    peerDependencies:
      eslint: ^8.57.0 || ^9.0.0
      typescript: '>=4.8.4 <5.9.0'

  '@typescript-eslint/visitor-keys@8.29.0':
    resolution: {integrity: sha512-Sne/pVz8ryR03NFK21VpN88dZ2FdQXOlq3VIklbrTYEt8yXtRFr9tvUhqvCeKjqYk5FSim37sHbooT6vzBTZcg==}
    engines: {node: ^18.18.0 || ^20.9.0 || >=21.1.0}

  '@ungap/structured-clone@1.3.0':
    resolution: {integrity: sha512-WmoN8qaIAo7WTYWbAZuG8PYEhn5fkz7dZrqTBZ7dtt//lL2Gwms1IcnQ5yHqjDfX8Ft5j4YzDM23f87zBfDe9g==}

  '@unrs/resolver-binding-darwin-arm64@1.4.1':
    resolution: {integrity: sha512-8Tv+Bsd0BjGwfEedIyor4inw8atppRxM5BdUnIt+3mAm/QXUm7Dw74CHnXpfZKXkp07EXJGiA8hStqCINAWhdw==}
    cpu: [arm64]
    os: [darwin]

  '@unrs/resolver-binding-darwin-x64@1.4.1':
    resolution: {integrity: sha512-X8c3PhWziEMKAzZz+YAYWfwawi5AEgzy/hmfizAB4C70gMHLKmInJcp1270yYAOs7z07YVFI220pp50z24Jk3A==}
    cpu: [x64]
    os: [darwin]

  '@unrs/resolver-binding-freebsd-x64@1.4.1':
    resolution: {integrity: sha512-UUr/nREy1UdtxXQnmLaaTXFGOcGxPwNIzeJdb3KXai3TKtC1UgNOB9s8KOA4TaxOUBR/qVgL5BvBwmUjD5yuVA==}
    cpu: [x64]
    os: [freebsd]

  '@unrs/resolver-binding-linux-arm-gnueabihf@1.4.1':
    resolution: {integrity: sha512-e3pII53dEeS8inkX6A1ad2UXE0nuoWCqik4kOxaDnls0uJUq0ntdj5d9IYd+bv5TDwf9DSge/xPOvCmRYH+Tsw==}
    cpu: [arm]
    os: [linux]

  '@unrs/resolver-binding-linux-arm-musleabihf@1.4.1':
    resolution: {integrity: sha512-e/AKKd9gR+HNmVyDEPI/PIz2t0DrA3cyonHNhHVjrkxe8pMCiYiqhtn1+h+yIpHUtUlM6Y1FNIdivFa+r7wrEQ==}
    cpu: [arm]
    os: [linux]

  '@unrs/resolver-binding-linux-arm64-gnu@1.4.1':
    resolution: {integrity: sha512-vtIu34luF1jRktlHtiwm2mjuE8oJCsFiFr8hT5+tFQdqFKjPhbJXn83LswKsOhy0GxAEevpXDI4xxEwkjuXIPA==}
    cpu: [arm64]
    os: [linux]

  '@unrs/resolver-binding-linux-arm64-musl@1.4.1':
    resolution: {integrity: sha512-H3PaOuGyhFXiyJd+09uPhGl4gocmhyi1BRzvsP8Lv5AQO3p3/ZY7WjV4t2NkBksm9tMjf3YbOVHyPWi2eWsNYw==}
    cpu: [arm64]
    os: [linux]

  '@unrs/resolver-binding-linux-ppc64-gnu@1.4.1':
    resolution: {integrity: sha512-4+GmJcaaFntCi1S01YByqp8wLMjV/FyQyHVGm0vedIhL1Vfx7uHkz/sZmKsidRwokBGuxi92GFmSzqT2O8KcNA==}
    cpu: [ppc64]
    os: [linux]

  '@unrs/resolver-binding-linux-s390x-gnu@1.4.1':
    resolution: {integrity: sha512-6RDQVCmtFYTlhy89D5ixTqo9bTQqFhvNN0Ey1wJs5r+01Dq15gPHRXv2jF2bQATtMrOfYwv+R2ZR9ew1N1N3YQ==}
    cpu: [s390x]
    os: [linux]

  '@unrs/resolver-binding-linux-x64-gnu@1.4.1':
    resolution: {integrity: sha512-XpU9uzIkD86+19NjCXxlVPISMUrVXsXo5htxtuG+uJ59p5JauSRZsIxQxzzfKzkxEjdvANPM/lS1HFoX6A6QeA==}
    cpu: [x64]
    os: [linux]

  '@unrs/resolver-binding-linux-x64-musl@1.4.1':
    resolution: {integrity: sha512-3CDjG/spbTKCSHl66QP2ekHSD+H34i7utuDIM5gzoNBcZ1gTO0Op09Wx5cikXnhORRf9+HyDWzm37vU1PLSM1A==}
    cpu: [x64]
    os: [linux]

  '@unrs/resolver-binding-wasm32-wasi@1.4.1':
    resolution: {integrity: sha512-50tYhvbCTnuzMn7vmP8IV2UKF7ITo1oihygEYq9wW2DUb/Y+QMqBHJUSCABRngATjZ4shOK6f2+s0gQX6ElENQ==}
    engines: {node: '>=14.0.0'}
    cpu: [wasm32]

  '@unrs/resolver-binding-win32-arm64-msvc@1.4.1':
    resolution: {integrity: sha512-KyJiIne/AqV4IW0wyQO34wSMuJwy3VxVQOfIXIPyQ/Up6y/zi2P/WwXb78gHsLiGRUqCA9LOoCX+6dQZde0g1g==}
    cpu: [arm64]
    os: [win32]

  '@unrs/resolver-binding-win32-ia32-msvc@1.4.1':
    resolution: {integrity: sha512-y2NUD7pygrBolN2NoXUrwVqBpKPhF8DiSNE5oB5/iFO49r2DpoYqdj5HPb3F42fPBH5qNqj6Zg63+xCEzAD2hw==}
    cpu: [ia32]
    os: [win32]

  '@unrs/resolver-binding-win32-x64-msvc@1.4.1':
    resolution: {integrity: sha512-hVXaObGI2lGFmrtT77KSbPQ3I+zk9IU500wobjk0+oX59vg/0VqAzABNtt3YSQYgXTC2a/LYxekLfND/wlt0yQ==}
    cpu: [x64]
    os: [win32]

  '@vercel/analytics@1.5.0':
    resolution: {integrity: sha512-MYsBzfPki4gthY5HnYN7jgInhAZ7Ac1cYDoRWFomwGHWEX7odTEzbtg9kf/QSo7XEsEAqlQugA6gJ2WS2DEa3g==}
    peerDependencies:
      '@remix-run/react': ^2
      '@sveltejs/kit': ^1 || ^2
      next: '>= 13'
      react: ^18 || ^19 || ^19.0.0-rc
      svelte: '>= 4'
      vue: ^3
      vue-router: ^4
    peerDependenciesMeta:
      '@remix-run/react':
        optional: true
      '@sveltejs/kit':
        optional: true
      next:
        optional: true
      react:
        optional: true
      svelte:
        optional: true
      vue:
        optional: true
      vue-router:
        optional: true

  '@vercel/functions@1.6.0':
    resolution: {integrity: sha512-R6FKQrYT5MZs5IE1SqeCJWxMuBdHawFcCZboKKw8p7s+6/mcd55Gx6tWmyKnQTyrSEA04NH73Tc9CbqpEle8RA==}
    engines: {node: '>= 16'}
    peerDependencies:
      '@aws-sdk/credential-provider-web-identity': '*'
    peerDependenciesMeta:
      '@aws-sdk/credential-provider-web-identity':
        optional: true

  '@vercel/otel@1.10.4':
    resolution: {integrity: sha512-X01cOLU2Aiku4y1Vn9HQ8VmkQEdIQiWhjHa7DEUspcNGNg0Xm7GYAU7ErZ0pH/5spsrvb2wpIIHSBFgs0M5p4g==}
    engines: {node: '>=18'}
    peerDependencies:
      '@opentelemetry/api': ^1.7.0
      '@opentelemetry/api-logs': '>=0.46.0 && <1.0.0'
      '@opentelemetry/instrumentation': '>=0.46.0 && <1.0.0'
      '@opentelemetry/resources': ^1.19.0
      '@opentelemetry/sdk-logs': '>=0.46.0 && <1.0.0'
      '@opentelemetry/sdk-metrics': ^1.19.0
      '@opentelemetry/sdk-trace-base': ^1.19.0

  '@vue/compiler-core@3.5.13':
    resolution: {integrity: sha512-oOdAkwqUfW1WqpwSYJce06wvt6HljgY3fGeM9NcVA1HaYOij3mZG9Rkysn0OHuyUAGMbEbARIpsG+LPVlBJ5/Q==}

  '@vue/compiler-dom@3.5.13':
    resolution: {integrity: sha512-ZOJ46sMOKUjO3e94wPdCzQ6P1Lx/vhp2RSvfaab88Ajexs0AHeV0uasYhi99WPaogmBlRHNRuly8xV75cNTMDA==}

  '@vue/compiler-sfc@3.5.13':
    resolution: {integrity: sha512-6VdaljMpD82w6c2749Zhf5T9u5uLBWKnVue6XWxprDobftnletJ8+oel7sexFfM3qIxNmVE7LSFGTpv6obNyaQ==}

  '@vue/compiler-ssr@3.5.13':
    resolution: {integrity: sha512-wMH6vrYHxQl/IybKJagqbquvxpWCuVYpoUJfCqFZwa/JY1GdATAQ+TgVtgrwwMZ0D07QhA99rs/EAAWfvG6KpA==}

  '@vue/reactivity@3.5.13':
    resolution: {integrity: sha512-NaCwtw8o48B9I6L1zl2p41OHo/2Z4wqYGGIK1Khu5T7yxrn+ATOixn/Udn2m+6kZKB/J7cuT9DbWWhRxqixACg==}

  '@vue/runtime-core@3.5.13':
    resolution: {integrity: sha512-Fj4YRQ3Az0WTZw1sFe+QDb0aXCerigEpw418pw1HBUKFtnQHWzwojaukAs2X/c9DQz4MQ4bsXTGlcpGxU/RCIw==}

  '@vue/runtime-dom@3.5.13':
    resolution: {integrity: sha512-dLaj94s93NYLqjLiyFzVs9X6dWhTdAlEAciC3Moq7gzAc13VJUdCnjjRurNM6uTLFATRHexHCTu/Xp3eW6yoog==}

  '@vue/server-renderer@3.5.13':
    resolution: {integrity: sha512-wAi4IRJV/2SAW3htkTlB+dHeRmpTiVIK1OGLWV1yeStVSebSQQOwGwIq0D3ZIoBj2C2qpgz5+vX9iEBkTdk5YA==}
    peerDependencies:
      vue: 3.5.13

  '@vue/shared@3.5.13':
    resolution: {integrity: sha512-/hnE/qP5ZoGpol0a5mDi45bOd7t3tjYJBjsgCsivow7D48cJeV5l05RD82lPqi7gRiphZM37rnhW1l6ZoCNNnQ==}

  abort-controller@3.0.0:
    resolution: {integrity: sha512-h8lQ8tacZYnR3vNQTgibj+tODHI5/+l06Au2Pcriv/Gmet0eaj4TwWH41sO9wnHDiQsEj19q0drzdWdeAHtweg==}
    engines: {node: '>=6.5'}

  accepts@1.3.8:
    resolution: {integrity: sha512-PYAthTa2m2VKxuvSD3DPC/Gy+U+sOA1LAuT8mkmRuvw+NACSaeXEQ+NHcVF7rONl6qcaxV3Uuemwawk+7+SJLw==}
    engines: {node: '>= 0.6'}

  acorn-import-attributes@1.9.5:
    resolution: {integrity: sha512-n02Vykv5uA3eHGM/Z2dQrcD56kL8TyDb2p1+0P83PClMnC/nc+anbQRhIOWnSq4Ke/KvDPrY3C9hDtC/A3eHnQ==}
    peerDependencies:
      acorn: ^8

  acorn-jsx@5.3.2:
    resolution: {integrity: sha512-rq9s+JNhf0IChjtDXxllJ7g41oZk5SlXtp0LHwyA5cejwn7vKmKp4pPri6YEePv2PU65sAsegbXtIinmDFDXgQ==}
    peerDependencies:
      acorn: ^6.0.0 || ^7.0.0 || ^8.0.0

  acorn-walk@8.3.4:
    resolution: {integrity: sha512-ueEepnujpqee2o5aIYnvHU6C0A42MNdsIDeqy5BydrkuC5R1ZuUFnm27EeFJGoEHJQgn3uleRvmTXaJgfXbt4g==}
    engines: {node: '>=0.4.0'}

  acorn@8.14.1:
    resolution: {integrity: sha512-OvQ/2pUDKmgfCg++xsTX1wGxfTaszcHVcTctW4UJB4hibJx2HXxxO5UmVgyjMa+ZDsiaf5wWLXYpRWMmBI0QHg==}
    engines: {node: '>=0.4.0'}
    hasBin: true

  acorn@8.15.0:
    resolution: {integrity: sha512-NZyJarBfL7nWwIq+FDL6Zp/yHEhePMNnnJ0y3qfieCrmNvYct8uvtiV41UvlSe6apAfk0fY1FbWx+NwfmpvtTg==}
    engines: {node: '>=0.4.0'}
    hasBin: true

  agent-base@6.0.2:
    resolution: {integrity: sha512-RZNwNclF7+MS/8bDg70amg32dyeZGZxiDuQmZxKLAlQjr3jGyLx+4Kkk58UO7D2QdgFIQCovuSuZESne6RG6XQ==}
    engines: {node: '>= 6.0.0'}

  agent-base@7.1.4:
    resolution: {integrity: sha512-MnA+YT8fwfJPgBx3m60MNqakm30XOkyIoH1y6huTQvC0PwZG7ki8NacLBcrPbNoo8vEZy7Jpuk7+jMO+CUovTQ==}
    engines: {node: '>= 14'}

  agentkeepalive@4.6.0:
    resolution: {integrity: sha512-kja8j7PjmncONqaTsB8fQ+wE2mSU2DJ9D4XKoJ5PFWIdRMa6SLSN1ff4mOr4jCbfRSsxR4keIiySJU0N9T5hIQ==}
    engines: {node: '>= 8.0.0'}

  ai@3.4.33:
    resolution: {integrity: sha512-plBlrVZKwPoRTmM8+D1sJac9Bq8eaa2jiZlHLZIWekKWI1yMWYZvCCEezY9ASPwRhULYDJB2VhKOBUUeg3S5JQ==}
    engines: {node: '>=18'}
    peerDependencies:
      openai: ^4.42.0
      react: ^18 || ^19 || ^19.0.0-rc
      sswr: ^2.1.0
      svelte: ^3.0.0 || ^4.0.0 || ^5.0.0
      zod: ^3.0.0
    peerDependenciesMeta:
      openai:
        optional: true
      react:
        optional: true
      sswr:
        optional: true
      svelte:
        optional: true
      zod:
        optional: true

  ai@4.3.2:
    resolution: {integrity: sha512-h643SfhKil0Pnxk2tVIazFDL1JevutUghvc3mOpWqJFMcudmgtwQYlvxCkwSfljrrq+qIfne8d6jCihMMhM7pw==}
    engines: {node: '>=18'}
    peerDependencies:
      react: ^18 || ^19 || ^19.0.0-rc
      zod: ^3.23.8
    peerDependenciesMeta:
      react:
        optional: true

  ajv@6.12.6:
    resolution: {integrity: sha512-j3fVLgvTo527anyYyJOGTYJbG+vnnQYvE0m5mmkc1TK+nxAppkCLMIL0aZ4dblVCNoGShhm+kzE4ZUykBoMg4g==}

  ajv@8.17.1:
    resolution: {integrity: sha512-B/gBuNg5SiMTrPkC+A2+cW0RszwxYmn6VYxB/inlBStS5nx6xHIt/ehKRhIMhqusl7a8LjQoZnjCs5vhwxOQ1g==}

  ansi-colors@4.1.3:
    resolution: {integrity: sha512-/6w/C21Pm1A7aZitlI5Ni/2J6FFQN8i1Cvz3kHABAAbw93v/NlvKdVOqz7CCWz/3iv/JplRSEEZ83XION15ovw==}
    engines: {node: '>=6'}

  ansi-escapes@3.2.0:
    resolution: {integrity: sha512-cBhpre4ma+U0T1oM5fXg7Dy1Jw7zzwv7lt/GoCpr+hDQJoYnKVPLL4dCvSEFMmQurOQvSrwT7SL/DAlhBI97RQ==}
    engines: {node: '>=4'}

  ansi-regex@3.0.1:
    resolution: {integrity: sha512-+O9Jct8wf++lXxxFc4hc8LsjaSq0HFzzL7cVsw8pRDIPdjKD2mT4ytDZlLuSBZ4cLKZFXIrMGO7DbQCtMJJMKw==}
    engines: {node: '>=4'}

  ansi-regex@4.1.1:
    resolution: {integrity: sha512-ILlv4k/3f6vfQ4OoP2AGvirOktlQ98ZEL1k9FaQjxa3L1abBgbuTDAdPOpvbGncC0BTVQrl+OM8xZGK6tWXt7g==}
    engines: {node: '>=6'}

  ansi-regex@5.0.1:
    resolution: {integrity: sha512-quJQXlTSUGL2LH9SUXo8VwsY4soanhgo6LNSm84E1LBcE8s3O0wpdiRzyR9z/ZZJMlMWv37qOOb9pdJlMUEKFQ==}
    engines: {node: '>=8'}

  ansi-styles@3.2.1:
    resolution: {integrity: sha512-VT0ZI6kZRdTh8YyJw3SMbYm/u+NqfsAxEpWO0Pf9sq8/e94WxxOpPKx9FR1FlyCtOVDNOQ+8ntlqFxiRc+r5qA==}
    engines: {node: '>=4'}

  ansi-styles@4.3.0:
    resolution: {integrity: sha512-zbB9rCJAT1rbjiVDb2hqKFHNYLxgtk8NURxZ3IZwD3F6NtxbXZQCnnSi1Lkx+IDohdPlFp222wVALIheZJQSEg==}
    engines: {node: '>=8'}

  argparse@1.0.10:
    resolution: {integrity: sha512-o5Roy6tNG4SL/FOkCAN6RzjiakZS25RLYFrcMttJqbdd8BWrnA+fGz57iN5Pb06pvBGvl5gQ0B48dJlslXvoTg==}

  argparse@2.0.1:
    resolution: {integrity: sha512-8+9WqebbFzpX9OR+Wa6O29asIogeRMzcGtAINdpMHHyAg10f05aSFVBbcEqGf/PXw1EjAZ+q2/bEBg3DvurK3Q==}

  aria-hidden@1.2.4:
    resolution: {integrity: sha512-y+CcFFwelSXpLZk/7fMB2mUbGtX9lKycf1MWJ7CaTIERyitVlyQx6C+sxcROU2BAJ24OiZyK+8wj2i8AlBoS3A==}
    engines: {node: '>=10'}

  aria-query@5.3.2:
    resolution: {integrity: sha512-COROpnaoap1E2F000S62r6A60uHZnmlvomhfyT2DlTcrY1OrBKn2UhH7qn5wTC9zMvD0AY7csdPSNwKP+7WiQw==}
    engines: {node: '>= 0.4'}

  array-buffer-byte-length@1.0.2:
    resolution: {integrity: sha512-LHE+8BuR7RYGDKvnrmcuSq3tDcKv9OFEXQt/HpbZhY7V6h0zlUXutnAD82GiFx9rdieCMjkvtcsPqBwgUl1Iiw==}
    engines: {node: '>= 0.4'}

  array-flatten@1.1.1:
    resolution: {integrity: sha512-PCVAQswWemu6UdxsDFFX/+gVeYqKAod3D3UVm91jHwynguOwAvYPhx8nNlM++NqRcK6CxxpUafjmhIdKiHibqg==}

  array-includes@3.1.8:
    resolution: {integrity: sha512-itaWrbYbqpGXkGhZPGUulwnhVf5Hpy1xiCFsGqyIGglbBxmG5vSjxQen3/WGOjPpNEv1RtBLKxbmVXm8HpJStQ==}
    engines: {node: '>= 0.4'}

  array.prototype.findlast@1.2.5:
    resolution: {integrity: sha512-CVvd6FHg1Z3POpBLxO6E6zr+rSKEQ9L6rZHAaY7lLfhKsWYUBBOuMs0e9o24oopj6H+geRCX0YJ+TJLBK2eHyQ==}
    engines: {node: '>= 0.4'}

  array.prototype.findlastindex@1.2.6:
    resolution: {integrity: sha512-F/TKATkzseUExPlfvmwQKGITM3DGTK+vkAsCZoDc5daVygbJBnjEUCbgkAvVFsgfXfX4YIqZ/27G3k3tdXrTxQ==}
    engines: {node: '>= 0.4'}

  array.prototype.flat@1.3.3:
    resolution: {integrity: sha512-rwG/ja1neyLqCuGZ5YYrznA62D4mZXg0i1cIskIUKSiqF3Cje9/wXAls9B9s1Wa2fomMsIv8czB8jZcPmxCXFg==}
    engines: {node: '>= 0.4'}

  array.prototype.flatmap@1.3.3:
    resolution: {integrity: sha512-Y7Wt51eKJSyi80hFrJCePGGNo5ktJCslFuboqJsbf57CCPcm5zztluPlc4/aD8sWsKvlwatezpV4U1efk8kpjg==}
    engines: {node: '>= 0.4'}

  array.prototype.tosorted@1.1.4:
    resolution: {integrity: sha512-p6Fx8B7b7ZhL/gmUsAy0D15WhvDccw3mnGNbZpi3pmeJdxtWsj2jEaI4Y6oo3XiHfzuSgPwKc04MYt6KgvC/wA==}
    engines: {node: '>= 0.4'}

  arraybuffer.prototype.slice@1.0.4:
    resolution: {integrity: sha512-BNoCY6SXXPQ7gF2opIP4GBE+Xw7U+pHMYKuzjgCN3GwiaIR09UUeKfheyIry77QtrCBlC0KK0q5/TER/tYh3PQ==}
    engines: {node: '>= 0.4'}

  ast-types-flow@0.0.8:
    resolution: {integrity: sha512-OH/2E5Fg20h2aPrbe+QL8JZQFko0YZaF+j4mnQ7BGhfavO7OpSLa8a0y9sBwomHdSbkhTS8TQNayBfnW5DwbvQ==}

  ast-types@0.13.4:
    resolution: {integrity: sha512-x1FCFnFifvYDDzTaLII71vG5uvDwgtmDTEVWAxrgeiR8VjMONcCXJx7E+USjDtHlwFmt9MysbqgF9b9Vjr6w+w==}
    engines: {node: '>=4'}

  async-function@1.0.0:
    resolution: {integrity: sha512-hsU18Ae8CDTR6Kgu9DYf0EbCr/a5iGL0rytQDobUcdpYOKokk8LEjVphnXkDkgpi0wYVsqrXuP0bZxJaTqdgoA==}
    engines: {node: '>= 0.4'}

  asynckit@0.4.0:
    resolution: {integrity: sha512-Oei9OH4tRh0YqU3GxhX79dM/mwVgvbZJaSNaRk+bshkj0S5cfHcgYakreBjrHwatXKbz+IoIdYLxrKim2MjW0Q==}

  atomically@2.0.3:
    resolution: {integrity: sha512-kU6FmrwZ3Lx7/7y3hPS5QnbJfaohcIul5fGqf7ok+4KklIEk9tJ0C2IQPdacSbVUWv6zVHXEBWoWd6NrVMT7Cw==}

  autoevals@0.0.125:
    resolution: {integrity: sha512-WEyhw1KXGVZtw3DBOTrrTZcJJwDVOxNLXN4yBWNULzrjUGYVpn27p0mfaY2kQWoYnuPISqtdxDcUivTh3VlJoQ==}

  available-typed-arrays@1.0.7:
    resolution: {integrity: sha512-wvUjBtSGN7+7SjNpq/9M2Tg350UZD3q62IFZLbRAR1bSMlCo1ZaeW+BJ+D090e4hIIZLBcTDWe4Mh4jvUDajzQ==}
    engines: {node: '>= 0.4'}

  axe-core@4.10.3:
    resolution: {integrity: sha512-Xm7bpRXnDSX2YE2YFfBk2FnF0ep6tmG7xPh8iHee8MIcrgq762Nkce856dYtJYLkuIoYZvGfTs/PbZhideTcEg==}
    engines: {node: '>=4'}

  axobject-query@4.1.0:
    resolution: {integrity: sha512-qIj0G9wZbMGNLjLmg1PT6v2mE9AH2zlnADJD/2tC6E00hgmhUOfEB6greHPAfLRSufHqROIUTkw6E+M3lH0PTQ==}
    engines: {node: '>= 0.4'}

  b4a@1.6.7:
    resolution: {integrity: sha512-OnAYlL5b7LEkALw87fUVafQw5rVR9RjwGd4KUwNQ6DrrNmaVaUCgLipfVlzrPQ4tWOR9P0IXGNOx50jYCCdSJg==}

  bail@2.0.2:
    resolution: {integrity: sha512-0xO6mYd7JB2YesxDKplafRpsiOzPt9V02ddPCLbY1xYGPOX24NTyN50qnUxgCPcSoYMhKpAuBTjQoRZCAkUDRw==}

  balanced-match@1.0.2:
    resolution: {integrity: sha512-3oSeUO0TMV67hN1AmbXsK4yaqU7tjiHlbxRDZOpH0KW9+CeX4bRAaX0Anxt0tx2MrpRpWwQaPwIlISEJhYU5Pw==}

  bare-events@2.6.0:
    resolution: {integrity: sha512-EKZ5BTXYExaNqi3I3f9RtEsaI/xBSGjE0XZCZilPzFAV/goswFHuPd9jEZlPIZ/iNZJwDSao9qRiScySz7MbQg==}

  bare-fs@4.1.6:
    resolution: {integrity: sha512-25RsLF33BqooOEFNdMcEhMpJy8EoR88zSMrnOQOaM3USnOK2VmaJ1uaQEwPA6AQjrv1lXChScosN6CzbwbO9OQ==}
    engines: {bare: '>=1.16.0'}
    peerDependencies:
      bare-buffer: '*'
    peerDependenciesMeta:
      bare-buffer:
        optional: true

  bare-os@3.6.1:
    resolution: {integrity: sha512-uaIjxokhFidJP+bmmvKSgiMzj2sV5GPHaZVAIktcxcpCyBFFWO+YlikVAdhmUo2vYFvFhOXIAlldqV29L8126g==}
    engines: {bare: '>=1.14.0'}

  bare-path@3.0.0:
    resolution: {integrity: sha512-tyfW2cQcB5NN8Saijrhqn0Zh7AnFNsnczRcuWODH0eYAXBsJ5gVxAUuNr7tsHSC6IZ77cA0SitzT+s47kot8Mw==}

  bare-stream@2.6.5:
    resolution: {integrity: sha512-jSmxKJNJmHySi6hC42zlZnq00rga4jjxcgNZjY9N5WlOe/iOoGRtdwGsHzQv2RlH2KOYMwGUXhf2zXd32BA9RA==}
    peerDependencies:
      bare-buffer: '*'
      bare-events: '*'
    peerDependenciesMeta:
      bare-buffer:
        optional: true
      bare-events:
        optional: true

  base64-js@1.5.1:
    resolution: {integrity: sha512-AKpaYlHn8t4SVbOHCy+b5+KKgvR4vrsD8vbvrbiQJps7fKDTkjkDry6ji0rUJjC0kzbNePLwzxq8iypo41qeWA==}

  basic-ftp@5.0.5:
    resolution: {integrity: sha512-4Bcg1P8xhUuqcii/S0Z9wiHIrQVPMermM1any+MX5GeGD7faD3/msQUDGLol9wOcz4/jbg/WJnGqoJF6LiBdtg==}
    engines: {node: '>=10.0.0'}

  binary-search@1.3.6:
    resolution: {integrity: sha512-nbE1WxOTTrUWIfsfZ4aHGYu5DOuNkbxGokjV6Z2kxfJK3uaAb8zNK1muzOeipoLHZjInT4Br88BHpzevc681xA==}

  body-parser@1.20.3:
    resolution: {integrity: sha512-7rAxByjUMqQ3/bHJy7D6OGXvx/MMc4IqBn/X0fcM1QUcAItpZrBEYhWGem+tzXH90c+G01ypMcYJBO9Y30203g==}
    engines: {node: '>= 0.8', npm: 1.2.8000 || >= 1.4.16}

  brace-expansion@1.1.11:
    resolution: {integrity: sha512-iCuPHDFgrHX7H2vEI/5xpz07zSHB00TpugqhmYtVmMO6518mCuRMoOYFldEBl0g187ufozdaHgWKcYFb61qGiA==}

  brace-expansion@2.0.1:
    resolution: {integrity: sha512-XnAIvQ8eM+kC6aULx6wuQiwVsnzsi9d3WxzV3FpWTGA19F621kwdbsAcFKXgKUHZWsy+mY6iL1sHTxWEFCytDA==}

  braces@3.0.3:
    resolution: {integrity: sha512-yQbXgO/OSZVD2IsiLlro+7Hf6Q18EJrKSEsdoMzKePKXct3gvD8oLcOQdIzGupr5Fj+EDe8gO/lxc1BzfMpxvA==}
    engines: {node: '>=8'}

  braintrust@0.0.195:
    resolution: {integrity: sha512-GnPDh1cdp17DxrB/0w2rGOFcDZM2yHejuCszXOEwmpMZHqcAuQfRIUpwRI07Mao5GmBxnLfYQKcVQ6O9ENGuaw==}
    hasBin: true
    peerDependencies:
      zod: ^3.0.0

  buffer-crc32@0.2.13:
    resolution: {integrity: sha512-VO9Ht/+p3SN7SKWqcrgEzjGbRSJYTx+Q1pTQC0wrWqHx0vpJraQ6GtHx8tvcg1rlK1byhU5gccxgOgj7B0TDkQ==}

  buffer@5.7.1:
    resolution: {integrity: sha512-EHcyIPBQ4BSGlvjB16k5KgAJ27CIsHY/2JBmCRReo48y9rQ3MaUzWX3KVlBa4U7MyX02HdVj0K7C3WaB3ju7FQ==}

  bull@4.16.5:
    resolution: {integrity: sha512-lDsx2BzkKe7gkCYiT5Acj02DpTwDznl/VNN7Psn7M3USPG7Vs/BaClZJJTAG+ufAR9++N1/NiUTdaFBWDIl5TQ==}
    engines: {node: '>=12'}

  busboy@1.6.0:
    resolution: {integrity: sha512-8SFQbg/0hQ9xy3UNTB0YEnsNBbWfhf7RtnzpL7TkBiTBRfrQ9Fxcnz7VJsleJpyp6rVLvXiuORqjlHi5q+PYuA==}
    engines: {node: '>=10.16.0'}

  bytes@3.1.2:
    resolution: {integrity: sha512-/Nf7TyzTx6S3yRJObOAV7956r8cr2+Oj8AC5dt8wSP3BQAoeX58NoHyCU8P8zGkNXStjTSi6fzO6F0pBdcYbEg==}
    engines: {node: '>= 0.8'}

  call-bind-apply-helpers@1.0.2:
    resolution: {integrity: sha512-Sp1ablJ0ivDkSzjcaJdxEunN5/XvksFJ2sMBFfq6x0ryhQV/2b/KwFe21cMpmHtPOSij8K99/wSfoEuTObmuMQ==}
    engines: {node: '>= 0.4'}

  call-bind@1.0.8:
    resolution: {integrity: sha512-oKlSFMcMwpUg2ednkhQ454wfWiU/ul3CkJe/PEHcTKuiX6RpbehUiFMXu13HalGZxfUwCQzZG747YXBn1im9ww==}
    engines: {node: '>= 0.4'}

  call-bound@1.0.4:
    resolution: {integrity: sha512-+ys997U96po4Kx/ABpBCqhA9EuxJaQWDQg7295H4hBphv3IZg0boBKuwYpt4YXp6MZ5AmZQnU/tyMTlRpaSejg==}
    engines: {node: '>= 0.4'}

  callsites@3.1.0:
    resolution: {integrity: sha512-P8BjAsXvZS+VIDUI11hHCQEv74YT67YUi5JJFNWIqL235sBmjX4+qx9Muvls5ivyNENctx46xQLQ3aTuE7ssaQ==}
    engines: {node: '>=6'}

  camelcase@5.3.1:
    resolution: {integrity: sha512-L28STB170nwWS63UjtlEOE3dldQApaJXZkOI1uMFfzf3rRuPegHaHesyee+YxQ+W6SvRDQV6UrdOdRiR153wJg==}
    engines: {node: '>=6'}

  caniuse-lite@1.0.30001712:
    resolution: {integrity: sha512-MBqPpGYYdQ7/hfKiet9SCI+nmN5/hp4ZzveOJubl5DTAMa5oggjAuoi0Z4onBpKPFI2ePGnQuQIzF3VxDjDJig==}

  ccount@2.0.1:
    resolution: {integrity: sha512-eyrF0jiFpY+3drT6383f1qhkbGsLSifNAjA61IUjZjmLCWjItY6LB9ft9YhoDgwfmclB2zhu51Lc7+95b8NRAg==}

  chalk@2.4.2:
    resolution: {integrity: sha512-Mti+f9lpJNcwF4tWV8/OrTTtF1gZi+f8FqlyAdouralcFWFQWF2+NgCHShjkCb+IFBLq9buZwE1xckQU4peSuQ==}
    engines: {node: '>=4'}

  chalk@4.1.2:
    resolution: {integrity: sha512-oKnbhFyRIXpUuez8iBMmyEa4nbj4IOQyuhc/wy9kY7/WVPcwIO9VA668Pu8RkO7+0G76SLROeyw9CpQ061i4mA==}
    engines: {node: '>=10'}

  chalk@5.4.1:
    resolution: {integrity: sha512-zgVZuo2WcZgfUEmsn6eO3kINexW8RAE4maiQ8QNs8CtpPCSyMiYsULR3HQYkm3w8FIA3SberyMJMSldGsW+U3w==}
    engines: {node: ^12.17.0 || ^14.13 || >=16.0.0}

  character-entities-html4@2.1.0:
    resolution: {integrity: sha512-1v7fgQRj6hnSwFpq1Eu0ynr/CDEw0rXo2B61qXrLNdHZmPKgb7fqS1a2JwF0rISo9q77jDI8VMEHoApn8qDoZA==}

  character-entities-legacy@3.0.0:
    resolution: {integrity: sha512-RpPp0asT/6ufRm//AJVwpViZbGM/MkjQFxJccQRHmISF/22NBtsHqAWmL+/pmkPWoIUJdWyeVleTl1wydHATVQ==}

  character-entities@2.0.2:
    resolution: {integrity: sha512-shx7oQ0Awen/BRIdkjkvz54PnEEI/EjwXDSIZp86/KKdbafHh1Df/RYGBhn4hbe2+uKC9FnT5UCEdyPz3ai9hQ==}

  character-reference-invalid@2.0.1:
    resolution: {integrity: sha512-iBZ4F4wRbyORVsu0jPV7gXkOsGYjGHPmAyv+HiHG8gi5PtC9KI2j1+v8/tlibRvjoWX027ypmG/n0HtO5t7unw==}

  chardet@0.7.0:
    resolution: {integrity: sha512-mT8iDcrh03qDGRRmoA2hmBJnxpllMR+0/0qlzjqZES6NdiWDcZkCNAk4rPFZ9Q85r27unkiNNg8ZOiwZXBHwcA==}

  cheminfo-types@1.8.1:
    resolution: {integrity: sha512-FRcpVkox+cRovffgqNdDFQ1eUav+i/Vq/CUd1hcfEl2bevntFlzznL+jE8g4twl6ElB7gZjCko6pYpXyMn+6dA==}

  chrome-launcher@0.13.4:
    resolution: {integrity: sha512-nnzXiDbGKjDSK6t2I+35OAPBy5Pw/39bgkb/ZAFwMhwJbdYBp6aH+vW28ZgtjdU890Q7D+3wN/tB8N66q5Gi2A==}

  chrome-launcher@1.2.0:
    resolution: {integrity: sha512-JbuGuBNss258bvGil7FT4HKdC3SC2K7UAEUqiPy3ACS3Yxo3hAW6bvFpCu2HsIJLgTqxgEX6BkujvzZfLpUD0Q==}
    engines: {node: '>=12.13.0'}
    hasBin: true

  chromium-bidi@0.5.8:
    resolution: {integrity: sha512-blqh+1cEQbHBKmok3rVJkBlBxt9beKBgOsxbFgs7UJcoVbbeZ+K7+6liAsjgpc8l1Xd55cQUy14fXZdGSb4zIw==}
    peerDependencies:
      devtools-protocol: '*'

  chromium-bidi@7.1.1:
    resolution: {integrity: sha512-L2BKQ0rSLADgbPMIdDh3wnYHs3EiUiMay2Sq0CTolheaADmWIf6Pe+T9LJRcnh5rcMz0U7MVk0cQVvKsGRMa1g==}
    peerDependencies:
      devtools-protocol: '*'

  cjs-module-lexer@1.4.3:
    resolution: {integrity: sha512-9z8TZaGM1pfswYeXrUpzPrkx8UnWYdhJclsiYMm6x/w5+nN+8Tf/LnAgfLGQCm59qAOxU8WwHEq2vNwF6i4j+Q==}

  class-variance-authority@0.7.1:
    resolution: {integrity: sha512-Ka+9Trutv7G8M6WT6SeiRWz792K5qEqIGEGzXKhAE6xOWAY6pPH8U+9IY3oCMv6kqTmLsv7Xh/2w2RigkePMsg==}

  cli-cursor@2.1.0:
    resolution: {integrity: sha512-8lgKz8LmCRYZZQDpRyT2m5rKJ08TnU4tR9FFFW2rxpxR1FzWi4PQ/NfyODchAatHaUgnSPVcx/R5w6NuTBzFiw==}
    engines: {node: '>=4'}

  cli-progress@3.12.0:
    resolution: {integrity: sha512-tRkV3HJ1ASwm19THiiLIXLO7Im7wlTuKnvkYaTkyoAPefqjNg7W7DHKUlGRxy9vxDvbyCYQkQozvptuMkGCg8A==}
    engines: {node: '>=4'}

  cli-width@2.2.1:
    resolution: {integrity: sha512-GRMWDxpOB6Dgk2E5Uo+3eEBvtOOlimMmpbFiKuLFnQzYDavtLFY3K5ona41jgN/WdRZtG7utuVSVTL4HbZHGkw==}

  client-only@0.0.1:
    resolution: {integrity: sha512-IV3Ou0jSMzZrd3pZ48nLkT9DA7Ag1pnPzaiQhpW7c3RbcqqzvzzVu+L8gfqMp/8IM2MQtSiqaCxrrcfu8I8rMA==}

  cliui@6.0.0:
    resolution: {integrity: sha512-t6wbgtoCXvAzst7QgXxJYqPt0usEfbgQdftEPbLL/cvv6HPE5VgvqCuAIDR0NgU52ds6rFwqrgakNLrHEjCbrQ==}

  cliui@8.0.1:
    resolution: {integrity: sha512-BSeNnyus75C4//NQ9gQt1/csTXyo/8Sb+afLAkzAptFuMsod9HFokGNudZpi/oQV73hnVK+sR+5PVRMd+Dr7YQ==}
    engines: {node: '>=12'}

  clsx@2.1.1:
    resolution: {integrity: sha512-eYm0QWBtUrBWZWG0d386OGAw16Z995PiOVo2B7bjWSbHedGl5e0ZWaq65kOGgUSNesEIDkB9ISbTg/JK9dhCZA==}
    engines: {node: '>=6'}

  cluster-key-slot@1.1.2:
    resolution: {integrity: sha512-RMr0FhtfXemyinomL4hrWcYJxmX6deFdCxpJzhDttxgO1+bcCnkk+9drydLVDmAMG7NE6aN/fl4F7ucU/90gAA==}
    engines: {node: '>=0.10.0'}

  color-convert@1.9.3:
    resolution: {integrity: sha512-QfAUtd+vFdAtFQcC8CCyYt1fYWxSqAiK2cSD6zDB8N3cpsEBAvRxp9zOGg6G/SHHJYAT88/az/IuDGALsNVbGg==}

  color-convert@2.0.1:
    resolution: {integrity: sha512-RRECPsj7iu/xb5oKYcsFHSppFNnsj/52OVTRKb4zP5onXwVF3zVmmToNcOfGC+CRDpfK/U584fMg38ZHCaElKQ==}
    engines: {node: '>=7.0.0'}

  color-name@1.1.3:
    resolution: {integrity: sha512-72fSenhMw2HZMTVHeCA9KCmpEIbzWiQsjN+BHcBbS9vr1mtt+vJjPdksIBNUmKAW8TFUDPJK5SUU3QhE9NEXDw==}

  color-name@1.1.4:
    resolution: {integrity: sha512-dOy+3AuW3a2wNbZHIuMZpTcgjGuLU/uBL/ubcZF9OXbDo8ff4O8yVp5Bf0efS8uEoYo5q4Fx7dY9OgQGXgAsQA==}

  color-string@1.9.1:
    resolution: {integrity: sha512-shrVawQFojnZv6xM40anx4CkoDP+fZsw/ZerEMsW/pyzsRbElpsL/DBVW7q3ExxwusdNXI3lXpuhEZkzs8p5Eg==}

  color@4.2.3:
    resolution: {integrity: sha512-1rXeuUUiGGrykh+CeBdu5Ie7OJwinCgQY0bc7GCRxy5xVHy+moaqkpL/jqQq0MtQOeYcrqEz4abc5f0KtU7W4A==}
    engines: {node: '>=12.5.0'}

  combined-stream@1.0.8:
    resolution: {integrity: sha512-FQN4MRfuJeHf7cBbBMJFXhKSDq+2kAArBlmRBvcvFE5BB1HZKXtSFASDhdlz9zOYwxh8lDdnvmMOe/+5cdoEdg==}
    engines: {node: '>= 0.8'}

  comma-separated-tokens@2.0.3:
    resolution: {integrity: sha512-Fu4hJdvzeylCfQPp9SGWidpzrMs7tTrlu6Vb8XGaRGck8QSNZJJp538Wrb60Lax4fPwR64ViY468OIUTbRlGZg==}

  commander@7.2.0:
    resolution: {integrity: sha512-QrWXB+ZQSVPmIWIhtEO9H+gwHaMGYiF5ChvoJ+K9ZGHG/sVsa6yiesAD1GC/x46sET00Xlwo1u49RVVVzvcSkw==}
    engines: {node: '>= 10'}

  compressible@2.0.18:
    resolution: {integrity: sha512-AF3r7P5dWxL8MxyITRMlORQNaOA2IkAFaTr4k7BUumjPtRpGDTZpl0Pb1XCO6JeDCBdp126Cgs9sMxqSjgYyRg==}
    engines: {node: '>= 0.6'}

  compression@1.8.1:
    resolution: {integrity: sha512-9mAqGPHLakhCLeNyxPkK4xVo746zQ/czLH1Ky+vkitMnWfWZps8r0qXuwhwizagCRttsL4lfG4pIOvaWLpAP0w==}
    engines: {node: '>= 0.8.0'}

  compute-cosine-similarity@1.1.0:
    resolution: {integrity: sha512-FXhNx0ILLjGi9Z9+lglLzM12+0uoTnYkHm7GiadXDAr0HGVLm25OivUS1B/LPkbzzvlcXz/1EvWg9ZYyJSdhTw==}

  compute-dot@1.1.0:
    resolution: {integrity: sha512-L5Ocet4DdMrXboss13K59OK23GXjiSia7+7Ukc7q4Bl+RVpIXK2W9IHMbWDZkh+JUEvJAwOKRaJDiFUa1LTnJg==}

  compute-l2norm@1.1.0:
    resolution: {integrity: sha512-6EHh1Elj90eU28SXi+h2PLnTQvZmkkHWySpoFz+WOlVNLz3DQoC4ISUHSV9n5jMxPHtKGJ01F4uu2PsXBB8sSg==}

  concat-map@0.0.1:
    resolution: {integrity: sha512-/Srv4dswyQNBfohGpz9o6Yb3Gz3SrUDqBH5rTuhGR7ahtlbYKnVxw2bCFMRljaA7EXHaXZ8wsHdodFvbkhKmqg==}

  configstore@5.0.1:
    resolution: {integrity: sha512-aMKprgk5YhBNyH25hj8wGt2+D52Sw1DRRIzqBwLp2Ya9mFmY8KPvvtvmna8SxVR9JMZ4kzMD68N22vlaRpkeFA==}
    engines: {node: '>=8'}

  configstore@7.0.0:
    resolution: {integrity: sha512-yk7/5PN5im4qwz0WFZW3PXnzHgPu9mX29Y8uZ3aefe2lBPC1FYttWZRcaW9fKkT0pBCJyuQ2HfbmPVaODi9jcQ==}
    engines: {node: '>=18'}

  content-disposition@0.5.4:
    resolution: {integrity: sha512-FveZTNuGw04cxlAiWbzi6zTAL/lhehaWbTtgluJh4/E95DqMwTmha3KZN1aAWA8cFIhHzMZUvLevkw5Rqk+tSQ==}
    engines: {node: '>= 0.6'}

  content-type@1.0.5:
    resolution: {integrity: sha512-nTjqfcBFEipKdXCv4YDQWCfmcLZKm81ldF0pAopTvyrFGVbcR6P/VAAd5G7N+0tTr8QqiU0tFadD6FK4NtJwOA==}
    engines: {node: '>= 0.6'}

  cookie-signature@1.0.6:
    resolution: {integrity: sha512-QADzlaHc8icV8I7vbaJXJwod9HWYp8uCqf1xa4OfNu1T7JVxQIrUgOWtHdNDtPiywmFbiS12VjotIXLrKM3orQ==}

  cookie@0.4.2:
    resolution: {integrity: sha512-aSWTXFzaKWkvHO1Ny/s+ePFpvKsPnjc551iI41v3ny/ow6tBG5Vd+FuqGNhh1LxOmVzOlGUriIlOaokOvhaStA==}
    engines: {node: '>= 0.6'}

  cookie@0.7.1:
    resolution: {integrity: sha512-6DnInpx7SJ2AK3+CTUE/ZM0vWTUboZCegxhC2xiIydHR9jNuTAASBrfEpHhiGOZw/nX51bHt6YQl8jsGo4y/0w==}
    engines: {node: '>= 0.6'}

  cookie@1.0.2:
    resolution: {integrity: sha512-9Kr/j4O16ISv8zBBhJoi4bXOYNTkFLOqSL3UDB0njXxCXNezjeyVrJyGOWtgfs/q2km1gwBcfH8q1yEGoMYunA==}
    engines: {node: '>=18'}

  cron-parser@4.9.0:
    resolution: {integrity: sha512-p0SaNjrHOnQeR8/VnfGbmg9te2kfyYSQ7Sc/j/6DtPL3JQvKxmjO9TSjNFpujqV3vEYYBvNNvXSxzyksBWAx1Q==}
    engines: {node: '>=12.0.0'}

  cross-env@7.0.3:
    resolution: {integrity: sha512-+/HKd6EgcQCJGh2PSjZuUitQBQynKor4wrFbRg4DtAgS1aWO+gU52xpH7M9ScGgXSYmAVS9bIJ8EzuaGw0oNAw==}
    engines: {node: '>=10.14', npm: '>=6', yarn: '>=1'}
    hasBin: true

  cross-fetch@4.0.0:
    resolution: {integrity: sha512-e4a5N8lVvuLgAWgnCrLr2PP0YyDOTHa9H/Rj54dirp61qXnNq46m82bRhNqIA5VccJtWBvPTFRV3TtvHUKPB1g==}

  cross-spawn@7.0.6:
    resolution: {integrity: sha512-uV2QOWP2nWzsy2aMp8aRibhi9dlzF5Hgh5SHaB9OiTGEyDTiJJyx0uy51QXdyWbtAHNua4XJzUKca3OzKUd3vA==}
    engines: {node: '>= 8'}

  crypto-random-string@2.0.0:
    resolution: {integrity: sha512-v1plID3y9r/lPhviJ1wrXpLeyUIGAZ2SHNYTEapm7/8A9nLPoyvVp3RK/EPFqn5kEznyWgYZNsRtYYIWbuG8KA==}
    engines: {node: '>=8'}

  csp_evaluator@1.1.1:
    resolution: {integrity: sha512-N3ASg0C4kNPUaNxt1XAvzHIVuzdtr8KLgfk1O8WDyimp1GisPAHESupArO2ieHk9QWbrJ/WkQODyh21Ps/xhxw==}

  csp_evaluator@1.1.5:
    resolution: {integrity: sha512-EL/iN9etCTzw/fBnp0/uj0f5BOOGvZut2mzsiiBZ/FdT6gFQCKRO/tmcKOxn5drWZ2Ndm/xBb1SI4zwWbGtmIw==}

  csstype@3.1.3:
    resolution: {integrity: sha512-M1uQkMl8rQK/szD0LNhtqxIPLpimGm8sOBwU7lLnCpSbTyY3yeU1Vc7l4KT5zT4s/yOxHH5O7tIuuLOCnLADRw==}

  damerau-levenshtein@1.0.8:
    resolution: {integrity: sha512-sdQSFB7+llfUcQHUQO3+B8ERRj0Oa4w9POWMI/puGtuf7gFywGmkaLCElnudfTiKZV+NvHqL0ifzdrI8Ro7ESA==}

  data-uri-to-buffer@6.0.2:
    resolution: {integrity: sha512-7hvf7/GW8e86rW0ptuwS3OcBGDjIi6SZva7hCyWC0yYry2cOPmLIjXAUHI6DK2HsnwJd9ifmt57i8eV2n4YNpw==}
    engines: {node: '>= 14'}

  data-view-buffer@1.0.2:
    resolution: {integrity: sha512-EmKO5V3OLXh1rtK2wgXRansaK1/mtVdTUEiEI0W8RkvgT05kfxaH29PliLnpLP73yYO6142Q72QNa8Wx/A5CqQ==}
    engines: {node: '>= 0.4'}

  data-view-byte-length@1.0.2:
    resolution: {integrity: sha512-tuhGbE6CfTM9+5ANGf+oQb72Ky/0+s3xKUpHvShfiz2RxMFgFPjsXuRLBVMtvMs15awe45SRb83D6wH4ew6wlQ==}
    engines: {node: '>= 0.4'}

  data-view-byte-offset@1.0.1:
    resolution: {integrity: sha512-BS8PfmtDGnrgYdOonGZQdLZslWIeCGFP9tpan0hi1Co2Zr2NKADsvGYA8XxuG/4UWgJ6Cjtv+YJnB6MM69QGlQ==}
    engines: {node: '>= 0.4'}

  debounce@1.2.1:
    resolution: {integrity: sha512-XRRe6Glud4rd/ZGQfiV1ruXSfbvfJedlV9Y6zOlP+2K04vBYiJEte6stfFkCP03aMnY5tsipamumUjL14fofug==}

  debug@2.6.9:
    resolution: {integrity: sha512-bC7ElrdJaJnPbAP+1EotYvqZsb3ecl5wi6Bfi6BJTUcNowp6cvspg0jXznRTKDjm/E7AdgFBVeAPVMNcKGsHMA==}
    peerDependencies:
      supports-color: '*'
    peerDependenciesMeta:
      supports-color:
        optional: true

  debug@3.2.7:
    resolution: {integrity: sha512-CFjzYYAi4ThfiQvizrFQevTTXHtnCqWfe7x1AhgEscTz6ZbLbfoLRLPugTQyBth6f8ZERVUSyWHFD/7Wu4t1XQ==}
    peerDependencies:
      supports-color: '*'
    peerDependenciesMeta:
      supports-color:
        optional: true

  debug@4.3.4:
    resolution: {integrity: sha512-PRWFHuSU3eDtQJPvnNY7Jcket1j0t5OuOsFzPPzsekD52Zl8qUfFIPEiswXqIvHWGVHOgX+7G/vCNNhehwxfkQ==}
    engines: {node: '>=6.0'}
    peerDependencies:
      supports-color: '*'
    peerDependenciesMeta:
      supports-color:
        optional: true

  debug@4.4.0:
    resolution: {integrity: sha512-6WTZ/IxCY/T6BALoZHaE4ctp9xm+Z5kY/pzYaCHRFeyVhojxlrm+46y68HA6hr0TcwEssoxNiDEUJQjfPZ/RYA==}
    engines: {node: '>=6.0'}
    peerDependencies:
      supports-color: '*'
    peerDependenciesMeta:
      supports-color:
        optional: true

  debug@4.4.1:
    resolution: {integrity: sha512-KcKCqiftBJcZr++7ykoDIEwSa3XWowTfNPo92BYxjXiyYEVrUQh2aLyhxBCwww+heortUFxEJYcRzosstTEBYQ==}
    engines: {node: '>=6.0'}
    peerDependencies:
      supports-color: '*'
    peerDependenciesMeta:
      supports-color:
        optional: true

  decamelize@1.2.0:
    resolution: {integrity: sha512-z2S+W9X73hAUUki+N+9Za2lBlun89zigOyGrsax+KUQ6wKW4ZoWpEYBkGhQjwAjjDCkWxhY0VKEhk8wzY7F5cA==}
    engines: {node: '>=0.10.0'}

  decimal.js@10.6.0:
    resolution: {integrity: sha512-YpgQiITW3JXGntzdUmyUR1V812Hn8T1YVXhCu+wO3OpS4eU9l4YdD3qjyiKdV6mvV29zapkMeD390UVEf2lkUg==}

  decode-named-character-reference@1.1.0:
    resolution: {integrity: sha512-Wy+JTSbFThEOXQIR2L6mxJvEs+veIzpmqD7ynWxMXGpnk3smkHQOp6forLdHsKpAMW9iJpaBBIxz285t1n1C3w==}

  deep-is@0.1.4:
    resolution: {integrity: sha512-oIPzksmTg4/MriiaYGO+okXDT7ztn/w3Eptv/+gSIdMdKsJo0u4CfYNFJPy+4SKMuCqGw2wxnA+URMg3t8a/bQ==}

  define-data-property@1.1.4:
    resolution: {integrity: sha512-rBMvIzlpA8v6E+SJZoo++HAYqsLrkg7MSfIinMPFhmkorw7X+dOXVJQs+QT69zGkzMyfDnIMN2Wid1+NbL3T+A==}
    engines: {node: '>= 0.4'}

  define-lazy-prop@2.0.0:
    resolution: {integrity: sha512-Ds09qNh8yw3khSjiJjiUInaGX9xlqZDY7JVryGxdxV7NPeuqQfplOpQ66yJFZut3jLa5zOwkXw1g9EI2uKh4Og==}
    engines: {node: '>=8'}

  define-properties@1.2.1:
    resolution: {integrity: sha512-8QmQKqEASLd5nx0U1B1okLElbUuuttJ/AnYmRXbbbGDWh6uS208EjD4Xqq/I9wK7u0v6O08XhTWnt5XtEbR6Dg==}
    engines: {node: '>= 0.4'}

  degenerator@5.0.1:
    resolution: {integrity: sha512-TllpMR/t0M5sqCXfj85i4XaAzxmS5tVA16dqvdkMwGmzI+dXLXnw3J+3Vdv7VKw+ThlTMboK6i9rnZ6Nntj5CQ==}
    engines: {node: '>= 14'}

  delayed-stream@1.0.0:
    resolution: {integrity: sha512-ZySD7Nf91aLB0RxL4KGrKHBXl7Eds1DAmEdcoVawXnLD7SDhpNgtuII2aAkg7a7QS41jxPSZ17p4VdGnMHk3MQ==}
    engines: {node: '>=0.4.0'}

  denque@2.1.0:
    resolution: {integrity: sha512-HVQE3AAb/pxF8fQAoiqpvg9i3evqug3hoiwakOyZAwJm+6vZehbkYXZ0l4JxS+I3QxM97v5aaRNhj8v5oBhekw==}
    engines: {node: '>=0.10'}

  depd@2.0.0:
    resolution: {integrity: sha512-g7nH6P6dyDioJogAAGprGpCtVImJhpPk/roCzdb3fIh61/s/nPsfR6onyMwkCAR/OlC3yBC0lESvUoQEAssIrw==}
    engines: {node: '>= 0.8'}

  dequal@2.0.3:
    resolution: {integrity: sha512-0je+qPKHEMohvfRTCEo3CrPG6cAzAYgmzKyxRiYSSDkS6eGJdyVJm7WaYA5ECaAD9wLB2T4EEeymA5aFVcYXCA==}
    engines: {node: '>=6'}

  destroy@1.2.0:
    resolution: {integrity: sha512-2sJGJTaXIIaR1w4iJSNoN0hnMY7Gpc/n8D4qSCJw8QqFWXf7cuAgnEHxBpweaVcPevC2l3KpjYCx3NypQQgaJg==}
    engines: {node: '>= 0.8', npm: 1.2.8000 || >= 1.4.16}

  detect-libc@2.0.3:
    resolution: {integrity: sha512-bwy0MGW55bG41VqxxypOsdSdGqLwXPI/focwgTYCFMbdUiBAxLg9CFzG08sz2aqzknwiX7Hkl0bQENjg8iLByw==}
    engines: {node: '>=8'}

  detect-node-es@1.1.0:
    resolution: {integrity: sha512-ypdmJU/TbBby2Dxibuv7ZLW3Bs1QEmM7nHjEANfohJLvE0XVujisn1qPJcZxg+qDucsr+bP6fLD1rPS3AhJ7EQ==}

  devlop@1.1.0:
    resolution: {integrity: sha512-RWmIqhcFf1lRYBvNmr7qTNuyCt/7/ns2jbpp1+PalgE/rDQcBT0fioSMUpJ93irlUhC5hrg4cYqe6U+0ImW0rA==}

  devtools-protocol@0.0.1211954:
    resolution: {integrity: sha512-f6BRhngr9wpHN8omZOoSaEJFscTL+tjNhmeBqHHC3CZ3K2N75sDeKXZeTkAEkTCcrusDatfwjRRBh0uz4ov/sA==}

  devtools-protocol@0.0.1232444:
    resolution: {integrity: sha512-pM27vqEfxSxRkTMnF+XCmxSEb6duO5R+t8A9DEEJgy4Wz2RVanje2mmj99B6A3zv2r/qGfYlOvYznUhuokizmg==}

  devtools-protocol@0.0.1464554:
    resolution: {integrity: sha512-CAoP3lYfwAGQTaAXYvA6JZR0fjGUb7qec1qf4mToyoH2TZgUFeIqYcjh6f9jNuhHfuZiEdH+PONHYrLhRQX6aw==}

  devtools-protocol@0.0.1478340:
    resolution: {integrity: sha512-EqhRVWo+j3O1a5LEvZi5fFlBRhvciqYoCHpsEfPcIpA/Abh0W1LF+V3AIvQD9Z4Apj0+p3U07vb7uXfn2hm3HQ==}

  diff-match-patch@1.0.5:
    resolution: {integrity: sha512-IayShXAgj/QMXgB0IWmKx+rOPuGMhqm5w6jvFxmVenXKIzRqTAAsbBPT3kWQeGANj3jGgvcvv4yK6SxqYmikgw==}

  doctrine@2.1.0:
    resolution: {integrity: sha512-35mSku4ZXK0vfCuHEDAwt55dg2jNajHZ1odvF+8SSr82EsZY4QmXfuWso8oEd8zRhVObSN18aM0CjSdoBX7zIw==}
    engines: {node: '>=0.10.0'}

  dot-prop@5.3.0:
    resolution: {integrity: sha512-QM8q3zDe58hqUqjraQOmzZ1LIH9SWQJTlEKCH4kJ2oQvLZk7RbQXvtDM2XEq3fwkV9CCvvH4LA0AV+ogFsBM2Q==}
    engines: {node: '>=8'}

  dot-prop@9.0.0:
    resolution: {integrity: sha512-1gxPBJpI/pcjQhKgIU91II6Wkay+dLcN3M6rf2uwP8hRur3HtQXjVrdAK3sjC0piaEuxzMwjXChcETiJl47lAQ==}
    engines: {node: '>=18'}

  dotenv@16.4.7:
    resolution: {integrity: sha512-47qPchRCykZC03FhkYAhrvwU4xDBFIj1QPqaarj6mdM/hgUzfPHcpkHJOn3mJAufFeeAxAzeGsr5X0M4k6fLZQ==}
    engines: {node: '>=12'}

  dunder-proto@1.0.1:
    resolution: {integrity: sha512-KIN/nDJBQRcXw0MLVhZE9iQHmG68qAVIBg9CqmUYjmQIhgij9U5MFvrqkUL5FbtyyzZuOeOt0zdeRe4UY7ct+A==}
    engines: {node: '>= 0.4'}

  duplexer@0.1.2:
    resolution: {integrity: sha512-jtD6YG370ZCIi/9GTaJKQxWTZD045+4R4hTk/x1UyoqadyJ9x9CgSi1RlVDQF8U2sxLLSnFkCaMihqljHIWgMg==}

  ee-first@1.1.1:
    resolution: {integrity: sha512-WMwm9LhRUo+WUaRN+vRuETqG89IgZphVSNkdFgeb6sS/E4OrDIN7t48CAewSHXc6C8lefD8KKfr5vY61brQlow==}

  emoji-regex@8.0.0:
    resolution: {integrity: sha512-MSjYzcWNOA0ewAHpz0MxpYFvwg6yjy1NG3xteoqz644VCo/RPgnr1/GGt+ic3iJTzQ8Eu3TdM14SawnVUmGE6A==}

  emoji-regex@9.2.2:
    resolution: {integrity: sha512-L18DaJsXSUk2+42pv8mLs5jJT2hqFkFE4j21wOmgbUqsZ2hL72NsUU785g9RXgo3s0ZNgVl42TiHp3ZtOv/Vyg==}

  encodeurl@1.0.2:
    resolution: {integrity: sha512-TPJXq8JqFaVYm2CWmPvnP2Iyo4ZSM7/QKcSmuMLDObfpH5fi7RUGmd/rTDf+rut/saiDiQEeVTNgAmJEdAOx0w==}
    engines: {node: '>= 0.8'}

  encodeurl@2.0.0:
    resolution: {integrity: sha512-Q0n9HRi4m6JuGIV1eFlmvJB7ZEVxu93IrMyiMsGC0lrMJMWzRgx6WGquyfQgZVb31vhGgXnfmPNNXmxnOkRBrg==}
    engines: {node: '>= 0.8'}

  end-of-stream@1.4.5:
    resolution: {integrity: sha512-ooEGc6HP26xXq/N+GCGOT0JKCLDGrq2bQUZrQ7gyrJiZANJ/8YDTxTpQBXGMn+WbIQXNVpyWymm7KYVICQnyOg==}

  enhanced-resolve@5.18.1:
    resolution: {integrity: sha512-ZSW3ma5GkcQBIpwZTSRAI8N71Uuwgs93IezB7mf7R60tC8ZbJideoDNKjHn2O9KIlx6rkGTTEk1xUCK2E1Y2Yg==}
    engines: {node: '>=10.13.0'}

  enquirer@2.4.1:
    resolution: {integrity: sha512-rRqJg/6gd538VHvR3PSrdRBb/1Vy2YfzHqzvbhGIQpDRKIa4FgV/54b5Q1xYSxOOwKvjXweS26E0Q+nAMwp2pQ==}
    engines: {node: '>=8.6'}

  entities@4.5.0:
    resolution: {integrity: sha512-V0hjH4dGPh9Ao5p0MoRY6BVqtwCjhz6vI5LT8AJ55H+4g9/4vbHx1I54fS0XuclLhDHArPQCiMjDxjaL8fPxhw==}
    engines: {node: '>=0.12'}

  es-abstract@1.23.9:
    resolution: {integrity: sha512-py07lI0wjxAC/DcfK1S6G7iANonniZwTISvdPzk9hzeH0IZIshbuuFxLIU96OyF89Yb9hiqWn8M/bY83KY5vzA==}
    engines: {node: '>= 0.4'}

  es-define-property@1.0.1:
    resolution: {integrity: sha512-e3nRfgfUZ4rNGL232gUgX06QNyyez04KdjFrF+LTRoOXmrOgFKDg4BCdsjW8EnT69eqdYGmRpJwiPVYNrCaW3g==}
    engines: {node: '>= 0.4'}

  es-errors@1.3.0:
    resolution: {integrity: sha512-Zf5H2Kxt2xjTvbJvP2ZWLEICxA6j+hAmMzIlypy4xcBg1vKVnx89Wy0GbS+kf5cwCVFFzdCFh2XSCFNULS6csw==}
    engines: {node: '>= 0.4'}

  es-iterator-helpers@1.2.1:
    resolution: {integrity: sha512-uDn+FE1yrDzyC0pCo961B2IHbdM8y/ACZsKD4dG6WqrjV53BADjwa7D+1aom2rsNVfLyDgU/eigvlJGJ08OQ4w==}
    engines: {node: '>= 0.4'}

  es-object-atoms@1.1.1:
    resolution: {integrity: sha512-FGgH2h8zKNim9ljj7dankFPcICIK9Cp5bm+c2gQSYePhpaG5+esrLODihIorn+Pe6FGJzWhXQotPv73jTaldXA==}
    engines: {node: '>= 0.4'}

  es-set-tostringtag@2.1.0:
    resolution: {integrity: sha512-j6vWzfrGVfyXxge+O0x5sh6cvxAog0a/4Rdd2K36zCMV5eJ+/+tOAngRO8cODMNWbVRdVlmGZQL2YS3yR8bIUA==}
    engines: {node: '>= 0.4'}

  es-shim-unscopables@1.1.0:
    resolution: {integrity: sha512-d9T8ucsEhh8Bi1woXCf+TIKDIROLG5WCkxg8geBCbvk22kzwC5G2OnXVMO6FUsvQlgUUXQ2itephWDLqDzbeCw==}
    engines: {node: '>= 0.4'}

  es-to-primitive@1.3.0:
    resolution: {integrity: sha512-w+5mJ3GuFL+NjVtJlvydShqE1eN3h3PbI7/5LAsYJP/2qtuMXjfL2LpHSRqo4b4eSF5K/DH1JXKUAHSB2UW50g==}
    engines: {node: '>= 0.4'}

  esbuild@0.25.2:
    resolution: {integrity: sha512-16854zccKPnC+toMywC+uKNeYSv+/eXkevRAfwRD/G9Cleq66m8XFIrigkbvauLLlCfDL45Q2cWegSg53gGBnQ==}
    engines: {node: '>=18'}
    hasBin: true

  escalade@3.2.0:
    resolution: {integrity: sha512-WUj2qlxaQtO4g6Pq5c29GTcWGDyd8itL8zTlipgECz3JesAiiOKotd8JU6otB3PACgG6xkJUyVhboMS+bje/jA==}
    engines: {node: '>=6'}

  escape-html@1.0.3:
    resolution: {integrity: sha512-NiSupZ4OeuGwr68lGIeym/ksIZMJodUGOSCZ/FSnTxcrekbvqrgdUxlJOMpijaKZVjAJrWrGs/6Jy8OMuyj9ow==}

  escape-string-regexp@1.0.5:
    resolution: {integrity: sha512-vbRorB5FUQWvla16U8R/qgaFIya2qGzwDrNmCZuYKrbdSUMG6I1ZCGQRefkRVhuOkIGVne7BQ35DSfo1qvJqFg==}
    engines: {node: '>=0.8.0'}

  escape-string-regexp@4.0.0:
    resolution: {integrity: sha512-TtpcNJ3XAzx3Gq8sWRzJaVajRs0uVxA2YAkdb1jm2YkPz4G6egUFAyA3n5vtEIZefPk5Wa4UXbKuS5fKkJWdgA==}
    engines: {node: '>=10'}

  escape-string-regexp@5.0.0:
    resolution: {integrity: sha512-/veY75JbMK4j1yjvuUxuVsiS/hr/4iHs9FTT6cgTexxdE0Ly/glccBAkloH/DofkjRbZU3bnoj38mOmhkZ0lHw==}
    engines: {node: '>=12'}

  escodegen@2.1.0:
    resolution: {integrity: sha512-2NlIDTwUWJN0mRPQOdtQBzbUHvdGY2P1VXSyU83Q3xKxM7WHX2Ql8dKq782Q9TgQUNOLEzEYu9bzLNj1q88I5w==}
    engines: {node: '>=6.0'}
    hasBin: true

  eslint-config-next@15.2.4:
    resolution: {integrity: sha512-v4gYjd4eYIme8qzaJItpR5MMBXJ0/YV07u7eb50kEnlEmX7yhOjdUdzz70v4fiINYRjLf8X8TbogF0k7wlz6sA==}
    peerDependencies:
      eslint: ^7.23.0 || ^8.0.0 || ^9.0.0
      typescript: '>=3.3.1'
    peerDependenciesMeta:
      typescript:
        optional: true

  eslint-import-resolver-node@0.3.9:
    resolution: {integrity: sha512-WFj2isz22JahUv+B788TlO3N6zL3nNJGU8CcZbPZvVEkBPaJdCV4vy5wyghty5ROFbCRnm132v8BScu5/1BQ8g==}

  eslint-import-resolver-typescript@3.10.0:
    resolution: {integrity: sha512-aV3/dVsT0/H9BtpNwbaqvl+0xGMRGzncLyhm793NFGvbwGGvzyAykqWZ8oZlZuGwuHkwJjhWJkG1cM3ynvd2pQ==}
    engines: {node: ^14.18.0 || >=16.0.0}
    peerDependencies:
      eslint: '*'
      eslint-plugin-import: '*'
      eslint-plugin-import-x: '*'
    peerDependenciesMeta:
      eslint-plugin-import:
        optional: true
      eslint-plugin-import-x:
        optional: true

  eslint-module-utils@2.12.0:
    resolution: {integrity: sha512-wALZ0HFoytlyh/1+4wuZ9FJCD/leWHQzzrxJ8+rebyReSLk7LApMyd3WJaLVoN+D5+WIdJyDK1c6JnE65V4Zyg==}
    engines: {node: '>=4'}
    peerDependencies:
      '@typescript-eslint/parser': '*'
      eslint: '*'
      eslint-import-resolver-node: '*'
      eslint-import-resolver-typescript: '*'
      eslint-import-resolver-webpack: '*'
    peerDependenciesMeta:
      '@typescript-eslint/parser':
        optional: true
      eslint:
        optional: true
      eslint-import-resolver-node:
        optional: true
      eslint-import-resolver-typescript:
        optional: true
      eslint-import-resolver-webpack:
        optional: true

  eslint-plugin-import@2.31.0:
    resolution: {integrity: sha512-ixmkI62Rbc2/w8Vfxyh1jQRTdRTF52VxwRVHl/ykPAmqG+Nb7/kNn+byLP0LxPgI7zWA16Jt82SybJInmMia3A==}
    engines: {node: '>=4'}
    peerDependencies:
      '@typescript-eslint/parser': '*'
      eslint: ^2 || ^3 || ^4 || ^5 || ^6 || ^7.2.0 || ^8 || ^9
    peerDependenciesMeta:
      '@typescript-eslint/parser':
        optional: true

  eslint-plugin-jsx-a11y@6.10.2:
    resolution: {integrity: sha512-scB3nz4WmG75pV8+3eRUQOHZlNSUhFNq37xnpgRkCCELU3XMvXAxLk1eqWWyE22Ki4Q01Fnsw9BA3cJHDPgn2Q==}
    engines: {node: '>=4.0'}
    peerDependencies:
      eslint: ^3 || ^4 || ^5 || ^6 || ^7 || ^8 || ^9

  eslint-plugin-react-hooks@5.2.0:
    resolution: {integrity: sha512-+f15FfK64YQwZdJNELETdn5ibXEUQmW1DZL6KXhNnc2heoy/sg9VJJeT7n8TlMWouzWqSWavFkIhHyIbIAEapg==}
    engines: {node: '>=10'}
    peerDependencies:
      eslint: ^3.0.0 || ^4.0.0 || ^5.0.0 || ^6.0.0 || ^7.0.0 || ^8.0.0-0 || ^9.0.0

  eslint-plugin-react@7.37.5:
    resolution: {integrity: sha512-Qteup0SqU15kdocexFNAJMvCJEfa2xUKNV4CC1xsVMrIIqEy3SQ/rqyxCWNzfrd3/ldy6HMlD2e0JDVpDg2qIA==}
    engines: {node: '>=4'}
    peerDependencies:
      eslint: ^3 || ^4 || ^5 || ^6 || ^7 || ^8 || ^9.7

  eslint-scope@8.3.0:
    resolution: {integrity: sha512-pUNxi75F8MJ/GdeKtVLSbYg4ZI34J6C0C7sbL4YOp2exGwen7ZsuBqKzUhXd0qMQ362yET3z+uPwKeg/0C2XCQ==}
    engines: {node: ^18.18.0 || ^20.9.0 || >=21.1.0}

  eslint-visitor-keys@3.4.3:
    resolution: {integrity: sha512-wpc+LXeiyiisxPlEkUzU6svyS1frIO3Mgxj1fdy7Pm8Ygzguax2N3Fa/D/ag1WqbOprdI+uY6wMUl8/a2G+iag==}
    engines: {node: ^12.22.0 || ^14.17.0 || >=16.0.0}

  eslint-visitor-keys@4.2.0:
    resolution: {integrity: sha512-UyLnSehNt62FFhSwjZlHmeokpRK59rcz29j+F1/aDgbkbRTk7wIc9XzdoasMUbRNKDM0qQt/+BJ4BrpFeABemw==}
    engines: {node: ^18.18.0 || ^20.9.0 || >=21.1.0}

  eslint@9.24.0:
    resolution: {integrity: sha512-eh/jxIEJyZrvbWRe4XuVclLPDYSYYYgLy5zXGGxD6j8zjSAxFEzI2fL/8xNq6O2yKqVt+eF2YhV+hxjV6UKXwQ==}
    engines: {node: ^18.18.0 || ^20.9.0 || >=21.1.0}
    hasBin: true
    peerDependencies:
      jiti: '*'
    peerDependenciesMeta:
      jiti:
        optional: true

  esm-env@1.2.2:
    resolution: {integrity: sha512-Epxrv+Nr/CaL4ZcFGPJIYLWFom+YeV1DqMLHJoEd9SYRxNbaFruBwfEX/kkHUJf55j2+TUbmDcmuilbP1TmXHA==}

  espree@10.3.0:
    resolution: {integrity: sha512-0QYC8b24HWY8zjRnDTL6RiHfDbAWn63qb4LMj1Z4b076A4une81+z03Kg7l7mn/48PUTqoLptSXez8oknU8Clg==}
    engines: {node: ^18.18.0 || ^20.9.0 || >=21.1.0}

  esprima@4.0.1:
    resolution: {integrity: sha512-eGuFFw7Upda+g4p+QHvnW0RyTX/SVeJBDM/gCtMARO0cLuT2HcEKnTPvhjV6aGeqrCB/sbNop0Kszm0jsaWU4A==}
    engines: {node: '>=4'}
    hasBin: true

  esquery@1.6.0:
    resolution: {integrity: sha512-ca9pw9fomFcKPvFLXhBKUK90ZvGibiGOvRJNbjljY7s7uq/5YO4BOzcYtJqExdx99rF6aAcnRxHmcUHcz6sQsg==}
    engines: {node: '>=0.10'}

  esrap@1.4.9:
    resolution: {integrity: sha512-3OMlcd0a03UGuZpPeUC1HxR3nA23l+HEyCiZw3b3FumJIN9KphoGzDJKMXI1S72jVS1dsenDyQC0kJlO1U9E1g==}

  esrecurse@4.3.0:
    resolution: {integrity: sha512-KmfKL3b6G+RXvP8N1vr3Tq1kL/oCFgn2NYXEtqP8/L3pKapUA4G8cFVaoF3SU323CD4XypR/ffioHmkti6/Tag==}
    engines: {node: '>=4.0'}

  estraverse@5.3.0:
    resolution: {integrity: sha512-MMdARuVEQziNTeJD8DgMqmhwR11BRQ/cBP+pLtYdSTnf3MIO8fFeiINEbX36ZdNlfU/7A9f3gUw49B3oQsvwBA==}
    engines: {node: '>=4.0'}

  estree-util-is-identifier-name@3.0.0:
    resolution: {integrity: sha512-hFtqIDZTIUZ9BXLb8y4pYGyk6+wekIivNVTcmvk8NoOh+VeRn5y6cEHzbURrWbfp1fIqdVipilzj+lfaadNZmg==}

  estree-walker@2.0.2:
    resolution: {integrity: sha512-Rfkk/Mp/DL7JVje3u18FxFujQlTNR2q6QfMSMB7AvCBx91NGj/ba3kCfza0f6dVDbw7YlRf/nDrn7pQrCCyQ/w==}

  esutils@2.0.3:
    resolution: {integrity: sha512-kVscqXk4OCp68SZ0dkgEKVi6/8ij300KBWTJq32P/dYeWTSwK41WyTxalN1eRmA5Z9UU/LX9D7FWSmV9SAYx6g==}
    engines: {node: '>=0.10.0'}

  etag@1.8.1:
    resolution: {integrity: sha512-aIL5Fx7mawVa300al2BnEE4iNvo1qETxLrPI/o05L7z6go7fCw1J6EQmbK4FmJ2AS7kgVF/KEZWufBfdClMcPg==}
    engines: {node: '>= 0.6'}

  event-target-shim@5.0.1:
    resolution: {integrity: sha512-i/2XbnSz/uxRCU6+NdVJgKWDTM427+MqYbkQzD321DuCQJUqOuJKIA0IM2+W2xtYHdKOmZ4dR6fExsd4SXL+WQ==}
    engines: {node: '>=6'}

  eventsource-parser@1.1.2:
    resolution: {integrity: sha512-v0eOBUbiaFojBu2s2NPBfYUoRR9GjcDNvCXVaqEf5vVfpIAh9f8RCo4vXTP8c63QRKCFwoLpMpTdPwwhEKVgzA==}
    engines: {node: '>=14.18'}

  express@4.21.2:
    resolution: {integrity: sha512-28HqgMZAmih1Czt9ny7qr6ek2qddF4FclbMzwhCREB6OFfH+rXAnuNCwo1/wFvrtbgsQDb4kSbX9de9lFbrXnA==}
    engines: {node: '>= 0.10.0'}

  extend@3.0.2:
    resolution: {integrity: sha512-fjquC59cD7CyW6urNXK0FBufkZcoiGG80wTuPujX590cB5Ttln20E2UB4S/WARVqhXffZl2LNgS+gQdPIIim/g==}

  external-editor@3.1.0:
    resolution: {integrity: sha512-hMQ4CX1p1izmuLYyZqLMO/qGNw10wSv9QDCPfzXfyFrOaCSSoRfqE1Kf1s5an66J5JZC62NewG+mK49jOCtQew==}
    engines: {node: '>=4'}

  extract-zip@2.0.1:
    resolution: {integrity: sha512-GDhU9ntwuKyGXdZBUgTIe+vXnWj0fppUEtMDL0+idd5Sta8TGpHssn/eusA9mrPr9qNDym6SxAYZjNvCn/9RBg==}
    engines: {node: '>= 10.17.0'}
    hasBin: true

  fast-deep-equal@3.1.3:
    resolution: {integrity: sha512-f3qQ9oQy9j2AhBe/H9VC91wLmKBCCU/gDOnKNAYG5hswO7BLKj09Hc5HYNz9cGI++xlpDCIgDaitVs03ATR84Q==}

  fast-fifo@1.3.2:
    resolution: {integrity: sha512-/d9sfos4yxzpwkDkuN7k2SqFKtYNmCTzgfEpz82x34IM9/zc8KGxQoXg1liNC/izpRM/MBdt44Nmx41ZWqk+FQ==}

  fast-glob@3.3.1:
    resolution: {integrity: sha512-kNFPyjhh5cKjrUltxs+wFx+ZkbRaxxmZ+X0ZU31SOsxCEtP9VPgtq2teZw1DebupL5GmDaNQ6yKMMVcM41iqDg==}
    engines: {node: '>=8.6.0'}

  fast-glob@3.3.3:
    resolution: {integrity: sha512-7MptL8U0cqcFdzIzwOTHoilX9x5BrNqye7Z/LuC7kCMRio1EMSyqRK3BEAUD7sXRq4iT4AzTVuZdhgQ2TCvYLg==}
    engines: {node: '>=8.6.0'}

  fast-json-stable-stringify@2.1.0:
    resolution: {integrity: sha512-lhd/wF+Lk98HZoTCtlVraHtfh5XYijIjalXck7saUtuanSDyLMxnHhSXEDJqHxD7msR8D0uCmqlkwjCV8xvwHw==}

  fast-levenshtein@2.0.6:
    resolution: {integrity: sha512-DCXu6Ifhqcks7TZKY3Hxp3y6qphY5SJZmrWMDrKcERSOXWQdMhU9Ig/PYrzyw/ul9jOIyh0N4M0tbC5hodg8dw==}

  fast-uri@3.0.6:
    resolution: {integrity: sha512-Atfo14OibSv5wAp4VWNsFYE1AchQRTv9cBGWET4pZWHzYshFSS9NQI6I57rdKn9croWVMbYFbLhJ+yJvmZIIHw==}

  fastq@1.19.1:
    resolution: {integrity: sha512-GwLTyxkCXjXbxqIhTsMI2Nui8huMPtnxg7krajPJAjnEG/iiOS7i+zCtWGZR9G0NBKbXKh6X9m9UIsYX/N6vvQ==}

  fd-slicer@1.1.0:
    resolution: {integrity: sha512-cE1qsB/VwyQozZ+q1dGxR8LBYNZeofhEdUNGSMbQD3Gw2lAzX9Zb3uIU6Ebc/Fmyjo9AWWfnn0AUCHqtevs/8g==}

  fdir@6.4.3:
    resolution: {integrity: sha512-PMXmW2y1hDDfTSRc9gaXIuCCRpuoz3Kaz8cUelp3smouvfT632ozg2vrT6lJsHKKOF59YLbOGfAWGUcKEfRMQw==}
    peerDependencies:
      picomatch: ^3 || ^4
    peerDependenciesMeta:
      picomatch:
        optional: true

  fft.js@4.0.4:
    resolution: {integrity: sha512-f9c00hphOgeQTlDyavwTtu6RiK8AIFjD6+jvXkNkpeQ7rirK3uFWVpalkoS4LAwbdX7mfZ8aoBfFVQX1Re/8aw==}

  figures@2.0.0:
    resolution: {integrity: sha512-Oa2M9atig69ZkfwiApY8F2Yy+tzMbazyvqv21R0NsSC8floSOC09BbT1ITWAdoMGQvJ/aZnR1KMwdx9tvHnTNA==}
    engines: {node: '>=4'}

  file-entry-cache@8.0.0:
    resolution: {integrity: sha512-XXTUwCvisa5oacNGRP9SfNtYBNAMi+RPwBFmblZEF7N7swHYQS6/Zfk7SRwx4D5j3CH211YNRco1DEMNVfZCnQ==}
    engines: {node: '>=16.0.0'}

  fill-range@7.1.1:
    resolution: {integrity: sha512-YsGpe3WHLK8ZYi4tWDg2Jy3ebRz2rXowDxnld4bkQB00cc/1Zw9AWnC0i9ztDJitivtQvaI9KaLyKrc+hBW0yg==}
    engines: {node: '>=8'}

  finalhandler@1.3.1:
    resolution: {integrity: sha512-6BN9trH7bp3qvnrRyzsBz+g3lZxTNZTbVO2EV1CS0WIcDbawYVdYvGflME/9QP0h0pYlCDBCTjYa9nZzMDpyxQ==}
    engines: {node: '>= 0.8'}

  find-up@4.1.0:
    resolution: {integrity: sha512-PpOwAdQ/YlXQ2vj8a3h8IipDuYRi3wceVQQGYWxNINccq40Anw7BlsEXCMbt1Zt+OLA6Fq9suIpIWD0OsnISlw==}
    engines: {node: '>=8'}

  find-up@5.0.0:
    resolution: {integrity: sha512-78/PXT1wlLLDgTzDs7sjq9hzz0vXD+zn+7wypEe4fXQxCmdmqfGsEPQxmiCSQI3ajFV91bVSsvNtrJRiW6nGng==}
    engines: {node: '>=10'}

  flat-cache@4.0.1:
    resolution: {integrity: sha512-f7ccFPK3SXFHpx15UIGyRJ/FJQctuKZ0zVuN3frBo4HnK3cay9VEW0R6yPYFHC0AgqhukPzKjq22t5DmAyqGyw==}
    engines: {node: '>=16'}

  flatted@3.3.3:
    resolution: {integrity: sha512-GX+ysw4PBCz0PzosHDepZGANEuFCMLrnRTiEy9McGjmkCQYwRq4A/X786G/fjM/+OjsWSU1ZrY5qyARZmO/uwg==}

  for-each@0.3.5:
    resolution: {integrity: sha512-dKx12eRCVIzqCxFGplyFKJMPvLEWgmNtUrpTiJIR5u97zEhRG8ySrtboPHZXx7daLxQVrl643cTzbab2tkQjxg==}
    engines: {node: '>= 0.4'}

  form-data-encoder@1.7.2:
    resolution: {integrity: sha512-qfqtYan3rxrnCk1VYaA4H+Ms9xdpPqvLZa6xmMgFvhO32x7/3J/ExcTd6qpxM0vH2GdMI+poehyBZvqfMTto8A==}

  form-data@4.0.2:
    resolution: {integrity: sha512-hGfm/slu0ZabnNt4oaRZ6uREyfCj6P4fT/n6A1rGV+Z0VdGXjfOhVUpkn6qVQONHGIFwmveGXyDs75+nr6FM8w==}
    engines: {node: '>= 6'}

  formdata-node@4.4.1:
    resolution: {integrity: sha512-0iirZp3uVDjVGt9p49aTaqjk84TrglENEDuqfdlZQ1roC9CWlPk6Avf8EEnZNcAqPonwkG35x4n3ww/1THYAeQ==}
    engines: {node: '>= 12.20'}

  forwarded-parse@2.1.2:
    resolution: {integrity: sha512-alTFZZQDKMporBH77856pXgzhEzaUVmLCDk+egLgIgHst3Tpndzz8MnKe+GzRJRfvVdn69HhpW7cmXzvtLvJAw==}

  forwarded@0.2.0:
    resolution: {integrity: sha512-buRG0fpBtRHSTCOASe6hD258tEubFoRLb4ZNA6NxMVHNw2gOcwHo9wyablzMzOA5z9xA9L1KNjk/Nt6MT9aYow==}
    engines: {node: '>= 0.6'}

  framer-motion@12.15.0:
    resolution: {integrity: sha512-XKg/LnKExdLGugZrDILV7jZjI599785lDIJZLxMiiIFidCsy0a4R2ZEf+Izm67zyOuJgQYTHOmodi7igQsw3vg==}
    peerDependencies:
      '@emotion/is-prop-valid': '*'
      react: ^18.0.0 || ^19.0.0
      react-dom: ^18.0.0 || ^19.0.0
    peerDependenciesMeta:
      '@emotion/is-prop-valid':
        optional: true
      react:
        optional: true
      react-dom:
        optional: true

  fresh@0.5.2:
    resolution: {integrity: sha512-zJ2mQYM18rEFOudeV4GShTGIQ7RbzA7ozbU9I/XBpm7kqgMywgmylMwXHxZJmkVoYkna9d2pVXVXPdYTP9ej8Q==}
    engines: {node: '>= 0.6'}

  fs.realpath@1.0.0:
    resolution: {integrity: sha512-OO0pH2lK6a0hZnAdau5ItzHPI6pUlvI7jMVnxUQRtw4owF2wk8lOSabtGDCTP4Ggrg2MbGnWO9X8K1t4+fGMDw==}

  fsevents@2.3.3:
    resolution: {integrity: sha512-5xoDfX+fL7faATnagmWPpbFtwh/R77WmMMqqHGS65C3vvB0YHrgF+B1YmZ3441tMj5n63k0212XNoJwzlhffQw==}
    engines: {node: ^8.16.0 || ^10.6.0 || >=11.0.0}
    os: [darwin]

  function-bind@1.1.2:
    resolution: {integrity: sha512-7XHNxH7qX9xG5mIwxkhumTox/MIRNcOgDrxWsMt2pAr23WHp6MrRlN7FBSFpCpr+oVO0F744iUgR82nJMfG2SA==}

  function.prototype.name@1.1.8:
    resolution: {integrity: sha512-e5iwyodOHhbMr/yNrc7fDYG4qlbIvI5gajyzPnb5TCwyhjApznQh1BMFou9b30SevY43gCJKXycoCBjMbsuW0Q==}
    engines: {node: '>= 0.4'}

  functions-have-names@1.2.3:
    resolution: {integrity: sha512-xckBUXyTIqT97tq2x2AMb+g163b5JFysYk0x4qxNFwbfQkmNZoiRHb6sPzI9/QV33WeuvVYBUIiD4NzNIyqaRQ==}

  get-caller-file@2.0.5:
    resolution: {integrity: sha512-DyFP3BM/3YHTQOCUL/w0OZHR0lpKeGrxotcHWcqNEdnltqFwXVfhEBQ94eIo34AfQpo0rGki4cyIiftY06h2Fg==}
    engines: {node: 6.* || 8.* || >= 10.*}

  get-intrinsic@1.3.0:
    resolution: {integrity: sha512-9fSjSaos/fRIVIp+xSJlE6lfwhES7LNtKaCBIamHsjr2na1BiABJPo0mOjjz8GJDURarmCPGqaiVg5mfjb98CQ==}
    engines: {node: '>= 0.4'}

  get-nonce@1.0.1:
    resolution: {integrity: sha512-FJhYRoDaiatfEkUK8HKlicmu/3SGFD51q3itKDGoSTysQJBnfOcxU5GxnhE1E6soB76MbT0MBtnKJuXyAx+96Q==}
    engines: {node: '>=6'}

  get-port@5.1.1:
    resolution: {integrity: sha512-g/Q1aTSDOxFpchXC4i8ZWvxA1lnPqx/JHqcpIw0/LX9T8x/GBbi6YnlN5nhaKIFkT8oFsscUKgDJYxfwfS6QsQ==}
    engines: {node: '>=8'}

  get-proto@1.0.1:
    resolution: {integrity: sha512-sTSfBjoXBp89JvIKIefqw7U2CCebsc74kiY6awiGogKtoSGbgjYE/G/+l9sF3MWFPNc9IcoOC4ODfKHfxFmp0g==}
    engines: {node: '>= 0.4'}

  get-stream@5.2.0:
    resolution: {integrity: sha512-nBF+F1rAZVCu/p7rjzgA+Yb4lfYXrpl7a6VmJrU8wF9I1CKvP/QwPNZHnOlwbTkY6dvtFIzFMSyQXbLoTQPRpA==}
    engines: {node: '>=8'}

  get-symbol-description@1.1.0:
    resolution: {integrity: sha512-w9UMqWwJxHNOvoNzSJ2oPF5wvYcvP7jUvYzhp67yEhTi17ZDBBC1z9pTdGuzjD+EFIqLSYRweZjqfiPzQ06Ebg==}
    engines: {node: '>= 0.4'}

  get-tsconfig@4.10.0:
    resolution: {integrity: sha512-kGzZ3LWWQcGIAmg6iWvXn0ei6WDtV26wzHRMwDSzmAbcXrTEXxHy6IehI6/4eT6VRKyMP1eF1VqwrVUmE/LR7A==}

  get-uri@6.0.5:
    resolution: {integrity: sha512-b1O07XYq8eRuVzBNgJLstU6FYc1tS6wnMtF1I1D9lE8LxZSOGZ7LhxN54yPP6mGw5f2CkXY2BQUL9Fx41qvcIg==}
    engines: {node: '>= 14'}

  glob-parent@5.1.2:
    resolution: {integrity: sha512-AOIgSQCepiJYwP3ARnGx+5VnTu2HBYdzbGP45eLw1vr3zB3vZLeyed1sC9hnbcOc9/SrMyM5RPQrkGz4aS9Zow==}
    engines: {node: '>= 6'}

  glob-parent@6.0.2:
    resolution: {integrity: sha512-XxwI8EOhVQgWp6iDL+3b0r86f4d6AX6zSU55HfB4ydCEuXLXc5FcYeOu+nnGftS4TEju/11rt4KJPTMgbfmv4A==}
    engines: {node: '>=10.13.0'}

  glob@7.2.3:
    resolution: {integrity: sha512-nFR0zLpU2YCaRxwoCJvL6UvCH2JFyFVIvwTLsIf21AuHlMskA1hhTdk+LlYJtOlYt9v6dvszD2BGRqBL+iQK9Q==}
    deprecated: Glob versions prior to v9 are no longer supported

  globals@14.0.0:
    resolution: {integrity: sha512-oahGvuMGQlPw/ivIYBjVSrWAfWLBeku5tpPE2fOPLi+WHffIWbuh2tCjhyQhTBPMf5E9jDEH4FOmTYgYwbKwtQ==}
    engines: {node: '>=18'}

  globalthis@1.0.4:
    resolution: {integrity: sha512-DpLKbNU4WylpxJykQujfCcwYWiV/Jhm50Goo0wrVILAv5jOr9d+H+UR3PhSCD2rCCEIg0uc+G+muBTwD54JhDQ==}
    engines: {node: '>= 0.4'}

  gopd@1.2.0:
    resolution: {integrity: sha512-ZUKRh6/kUFoAiTAtTYPZJ3hw9wNxx+BIBOijnlG9PnrJsCcSjs1wyyD6vJpaYtgnzDrKYRSqf3OO6Rfa93xsRg==}
    engines: {node: '>= 0.4'}

  graceful-fs@4.2.11:
    resolution: {integrity: sha512-RbJ5/jmFcNNCcDV5o9eTnBLJ/HszWV0P73bc+Ff4nS/rJj+YaS6IGyiOL0VoBYX+l1Wrl3k63h/KrH+nhJ0XvQ==}

  graphemer@1.4.0:
    resolution: {integrity: sha512-EtKwoO6kxCL9WO5xipiHTZlSzBm7WLT627TqC/uVRd0HKmq8NXyebnNYxDoBi7wt8eTWrUrKXCOVaFq9x1kgag==}

  gzip-size@6.0.0:
    resolution: {integrity: sha512-ax7ZYomf6jqPTQ4+XCpUGyXKHk5WweS+e05MBO4/y3WJ5RkmPXNKvX+bx1behVILVwr6JSQvZAku021CHPXG3Q==}
    engines: {node: '>=10'}

  has-bigints@1.1.0:
    resolution: {integrity: sha512-R3pbpkcIqv2Pm3dUwgjclDRVmWpTJW2DcMzcIhEXEx1oh/CEMObMm3KLmRJOdvhM7o4uQBnwr8pzRK2sJWIqfg==}
    engines: {node: '>= 0.4'}

  has-flag@3.0.0:
    resolution: {integrity: sha512-sKJf1+ceQBr4SMkvQnBDNDtf4TXpVhVGateu0t918bl30FnbE2m4vNLX+VWe/dpjlb+HugGYzW7uQXH98HPEYw==}
    engines: {node: '>=4'}

  has-flag@4.0.0:
    resolution: {integrity: sha512-EykJT/Q1KjTWctppgIAgfSO0tKVuZUjhgMr17kqTumMl6Afv3EISleU7qZUzoXDFTAHTDC4NOoG/ZxU3EvlMPQ==}
    engines: {node: '>=8'}

  has-property-descriptors@1.0.2:
    resolution: {integrity: sha512-55JNKuIW+vq4Ke1BjOTjM2YctQIvCT7GFzHwmfZPGo5wnrgkid0YQtnAleFSqumZm4az3n2BS+erby5ipJdgrg==}

  has-proto@1.2.0:
    resolution: {integrity: sha512-KIL7eQPfHQRC8+XluaIw7BHUwwqL19bQn4hzNgdr+1wXoU0KKj6rufu47lhY7KbJR2C6T6+PfyN0Ea7wkSS+qQ==}
    engines: {node: '>= 0.4'}

  has-symbols@1.1.0:
    resolution: {integrity: sha512-1cDNdwJ2Jaohmb3sg4OmKaMBwuC48sYni5HUw2DvsC8LjGTLK9h+eb1X6RyuOHe4hT0ULCW68iomhjUoKUqlPQ==}
    engines: {node: '>= 0.4'}

  has-tostringtag@1.0.2:
    resolution: {integrity: sha512-NqADB8VjPFLM2V0VvHUewwwsw0ZWBaIdgo+ieHtK3hasLz4qeCRjYcqfB6AQrBggRKppKF8L52/VqdVsO47Dlw==}
    engines: {node: '>= 0.4'}

  hasown@2.0.2:
    resolution: {integrity: sha512-0hJU9SCPvmMzIBdZFqNPXWa6dqh7WdH0cII9y+CyS8rG3nL48Bclra9HmKhVVUHyPWNH5Y7xDwAB7bfgSjkUMQ==}
    engines: {node: '>= 0.4'}

  hast-util-to-jsx-runtime@2.3.6:
    resolution: {integrity: sha512-zl6s8LwNyo1P9uw+XJGvZtdFF1GdAkOg8ujOw+4Pyb76874fLps4ueHXDhXWdk6YHQ6OgUtinliG7RsYvCbbBg==}

  hast-util-whitespace@3.0.0:
    resolution: {integrity: sha512-88JUN06ipLwsnv+dVn+OIYOvAuvBMy/Qoi6O7mQHxdPXpjy+Cd6xRkWwux7DKO+4sYILtLBRIKgsdpS2gQc7qw==}

  html-escaper@2.0.2:
    resolution: {integrity: sha512-H2iMtd0I4Mt5eYiapRdIDjp+XzelXQ0tFE4JS7YFwFevXXMmOp9myNrUvCg0D6ws8iqkRPBfKHgbwig1SmlLfg==}

  html-url-attributes@3.0.1:
    resolution: {integrity: sha512-ol6UPyBWqsrO6EJySPz2O7ZSr856WDrEzM5zMqp+FJJLGMW35cLYmmZnl0vztAZxRUoNZJFTCohfjuIJ8I4QBQ==}

  http-errors@2.0.0:
    resolution: {integrity: sha512-FtwrG/euBzaEjYeRqOgly7G0qviiXoJWnvEH2Z1plBdXgbyjv34pHTSb9zoeHMyDy33+DWy5Wt9Wo+TURtOYSQ==}
    engines: {node: '>= 0.8'}

  http-link-header@1.1.3:
    resolution: {integrity: sha512-3cZ0SRL8fb9MUlU3mKM61FcQvPfXx2dBrZW3Vbg5CXa8jFlK8OaEpePenLe1oEXQduhz8b0QjsqfS59QP4AJDQ==}
    engines: {node: '>=6.0.0'}

  http-proxy-agent@7.0.2:
    resolution: {integrity: sha512-T1gkAiYYDWYx3V5Bmyu7HcfcvL7mUrTWiM6yOfa3PIphViJ/gFPbvidQ+veqSOHci/PxBcDabeUNCzpOODJZig==}
    engines: {node: '>= 14'}

  https-proxy-agent@5.0.1:
    resolution: {integrity: sha512-dFcAjpTQFgoLMzC2VwU+C/CbS7uRL0lWmxDITmqm7C+7F0Odmj6s9l6alZc6AELXhrnggM2CeWSXHGOdX2YtwA==}
    engines: {node: '>= 6'}

  https-proxy-agent@7.0.6:
    resolution: {integrity: sha512-vK9P5/iUfdl95AI+JVyUuIcVtd4ofvtrOr3HNtM2yxC9bnMbEdp3x01OhQNnjb8IJYi38VlTE3mBXwcfvywuSw==}
    engines: {node: '>= 14'}

  humanize-ms@1.2.1:
    resolution: {integrity: sha512-Fl70vYtsAFb/C06PTS9dZBo7ihau+Tu/DNCk/OyHhea07S+aeMWpFFkUaXRa8fI+ScZbEI8dfSxwY7gxZ9SAVQ==}

  iconv-lite@0.4.24:
    resolution: {integrity: sha512-v3MXnZAcvnywkTUEZomIActle7RXXeedOR31wwl7VlyoXO4Qi9arvSenNQWne1TcRwhCL1HwLI21bEqdpj8/rA==}
    engines: {node: '>=0.10.0'}

  ieee754@1.2.1:
    resolution: {integrity: sha512-dcyqhDvX1C46lXZcVqCpK+FtMRQVdIMN6/Df5js2zouUsqG7I6sFxitIC+7KYK29KdXOLHdu9zL4sFnoVQnqaA==}

  ignore@5.3.2:
    resolution: {integrity: sha512-hsBTNUqQTDwkWtcdYI2i06Y/nUBEsNEDJKjWdigLvegy8kDuJAS8uRlpkkcQpyEXL0Z/pjDy5HBmMjRCJ2gq+g==}
    engines: {node: '>= 4'}

  image-ssim@0.2.0:
    resolution: {integrity: sha512-W7+sO6/yhxy83L0G7xR8YAc5Z5QFtYEXXRV6EaE8tuYBZJnA3gVgp3q7X7muhLZVodeb9UfvjSbwt9VJwjIYAg==}

  import-fresh@3.3.1:
    resolution: {integrity: sha512-TR3KfrTZTYLPB6jUjfx6MF9WcWrHL9su5TObK4ZkYgBdWKPOFoSoQIdEuTuR82pmtxH2spWG9h6etwfr1pLBqQ==}
    engines: {node: '>=6'}

  import-in-the-middle@1.13.1:
    resolution: {integrity: sha512-k2V9wNm9B+ysuelDTHjI9d5KPc4l8zAZTGqj+pcynvWkypZd857ryzN8jNC7Pg2YZXNMJcHRPpaDyCBbNyVRpA==}

  import-in-the-middle@1.14.2:
    resolution: {integrity: sha512-5tCuY9BV8ujfOpwtAGgsTx9CGUapcFMEEyByLv1B+v2+6DhAcw+Zr0nhQT7uwaZ7DiourxFEscghOR8e1aPLQw==}

  imurmurhash@0.1.4:
    resolution: {integrity: sha512-JmXMZ6wuvDmLiHEml9ykzqO6lwFbof0GG4IkcGaENdCRDDmMVnny7s5HsIgHCbaq0w2MyPhDqkhTUgS2LU2PHA==}
    engines: {node: '>=0.8.19'}

  inflight@1.0.6:
    resolution: {integrity: sha512-k92I/b08q4wvFscXCLvqfsHCrjrF7yiXsQuIVvVE7N82W3+aqpzuUdBbfhWcy/FZR3/4IgflMgKLOsvPDrGCJA==}
    deprecated: This module is not supported, and leaks memory. Do not use it. Check out lru-cache if you want a good and tested way to coalesce async requests by a key value, which is much more comprehensive and powerful.

  inherits@2.0.4:
    resolution: {integrity: sha512-k/vGaX4/Yla3WzyMCvTQOXYeIHvqOKtnqBduzTHpzpQZzAskKMhZ2K+EnBiSM9zGSoIFeMpXKxa4dYeZIQqewQ==}

  inline-style-parser@0.2.4:
    resolution: {integrity: sha512-0aO8FkhNZlj/ZIbNi7Lxxr12obT7cL1moPfE4tg1LkX7LlLfC6DeX4l2ZEud1ukP9jNQyNnfzQVqwbwmAATY4Q==}

  inquirer@6.5.2:
    resolution: {integrity: sha512-cntlB5ghuB0iuO65Ovoi8ogLHiWGs/5yNrtUcKjFhSSiVeAIVpD7koaSU9RM8mpXw5YDi9RdYXGQMaOURB7ycQ==}
    engines: {node: '>=6.0.0'}

  install@0.13.0:
    resolution: {integrity: sha512-zDml/jzr2PKU9I8J/xyZBQn8rPCAY//UOYNmR01XwNwyfhEWObo2SWfSl1+0tm1u6PhxLwDnfsT/6jB7OUxqFA==}
    engines: {node: '>= 0.10'}

  internal-slot@1.1.0:
    resolution: {integrity: sha512-4gd7VpWNQNB4UKKCFFVcp1AVv+FMOgs9NKzjHKusc8jTMhd5eL1NqQqOpE0KzMds804/yHlglp3uxgluOqAPLw==}
    engines: {node: '>= 0.4'}

  intl-messageformat@10.7.16:
    resolution: {integrity: sha512-UmdmHUmp5CIKKjSoE10la5yfU+AYJAaiYLsodbjL4lji83JNvgOQUjGaGhGrpFCb0Uh7sl7qfP1IyILa8Z40ug==}

  ioredis@5.6.1:
    resolution: {integrity: sha512-UxC0Yv1Y4WRJiGQxQkP0hfdL0/5/6YvdfOOClRgJ0qppSarkhneSa6UvkMkms0AkdGimSH3Ikqm+6mkMmX7vGA==}
    engines: {node: '>=12.22.0'}

  ip-address@9.0.5:
    resolution: {integrity: sha512-zHtQzGojZXTwZTHQqra+ETKd4Sn3vgi7uBmlPoXVWZqYvuKmtI0l/VZTjqGmJY9x88GGOaZ9+G9ES8hC4T4X8g==}
    engines: {node: '>= 12'}

  ipaddr.js@1.9.1:
    resolution: {integrity: sha512-0KI/607xoxSToH7GjN1FfSbLoU0+btTicjsQSWQlh/hZykN8KpmMf7uYwPW3R+akZ6R/w18ZlXSHBYXiYUPO3g==}
    engines: {node: '>= 0.10'}

  is-alphabetical@2.0.1:
    resolution: {integrity: sha512-FWyyY60MeTNyeSRpkM2Iry0G9hpr7/9kD40mD/cGQEuilcZYS4okz8SN2Q6rLCJ8gbCt6fN+rC+6tMGS99LaxQ==}

  is-alphanumerical@2.0.1:
    resolution: {integrity: sha512-hmbYhX/9MUMF5uh7tOXyK/n0ZvWpad5caBA17GsC6vyuCqaWliRG5K1qS9inmUhEMaOBIW7/whAnSwveW/LtZw==}

  is-any-array@2.0.1:
    resolution: {integrity: sha512-UtilS7hLRu++wb/WBAw9bNuP1Eg04Ivn1vERJck8zJthEvXCBEBpGR/33u/xLKWEQf95803oalHrVDptcAvFdQ==}

  is-array-buffer@3.0.5:
    resolution: {integrity: sha512-DDfANUiiG2wC1qawP66qlTugJeL5HyzMpfr8lLK+jMQirGzNod0B12cFB/9q838Ru27sBwfw78/rdoU7RERz6A==}
    engines: {node: '>= 0.4'}

  is-arrayish@0.3.2:
    resolution: {integrity: sha512-eVRqCvVlZbuw3GrM63ovNSNAeA1K16kaR/LRY/92w0zxQ5/1YzwblUX652i4Xs9RwAGjW9d9y6X88t8OaAJfWQ==}

  is-async-function@2.1.1:
    resolution: {integrity: sha512-9dgM/cZBnNvjzaMYHVoxxfPj2QXt22Ev7SuuPrs+xav0ukGB0S6d4ydZdEiM48kLx5kDV+QBPrpVnFyefL8kkQ==}
    engines: {node: '>= 0.4'}

  is-bigint@1.1.0:
    resolution: {integrity: sha512-n4ZT37wG78iz03xPRKJrHTdZbe3IicyucEtdRsV5yglwc3GyUfbAfpSeD0FJ41NbUNSt5wbhqfp1fS+BgnvDFQ==}
    engines: {node: '>= 0.4'}

  is-boolean-object@1.2.2:
    resolution: {integrity: sha512-wa56o2/ElJMYqjCjGkXri7it5FbebW5usLw/nPmCMs5DeZ7eziSYZhSmPRn0txqeW4LnAmQQU7FgqLpsEFKM4A==}
    engines: {node: '>= 0.4'}

  is-bun-module@2.0.0:
    resolution: {integrity: sha512-gNCGbnnnnFAUGKeZ9PdbyeGYJqewpmc2aKHUEMO5nQPWU9lOmv7jcmQIv+qHD8fXW6W7qfuCwX4rY9LNRjXrkQ==}

  is-callable@1.2.7:
    resolution: {integrity: sha512-1BC0BVFhS/p0qtw6enp8e+8OD0UrK0oFLztSjNzhcKA3WDuJxxAPXzPuPtKkjEY9UUoEWlX/8fgKeu2S8i9JTA==}
    engines: {node: '>= 0.4'}

  is-core-module@2.16.1:
    resolution: {integrity: sha512-UfoeMA6fIJ8wTYFEUjelnaGI67v6+N7qXJEvQuIGa99l4xsCruSYOVSQ0uPANn4dAzm8lkYPaKLrrijLq7x23w==}
    engines: {node: '>= 0.4'}

  is-data-view@1.0.2:
    resolution: {integrity: sha512-RKtWF8pGmS87i2D6gqQu/l7EYRlVdfzemCJN/P3UOs//x1QE7mfhvzHIApBTRf7axvT6DMGwSwBXYCT0nfB9xw==}
    engines: {node: '>= 0.4'}

  is-date-object@1.1.0:
    resolution: {integrity: sha512-PwwhEakHVKTdRNVOw+/Gyh0+MzlCl4R6qKvkhuvLtPMggI1WAHt9sOwZxQLSGpUaDnrdyDsomoRgNnCfKNSXXg==}
    engines: {node: '>= 0.4'}

  is-decimal@2.0.1:
    resolution: {integrity: sha512-AAB9hiomQs5DXWcRB1rqsxGUstbRroFOPPVAomNk/3XHR5JyEZChOyTWe2oayKnsSsr/kcGqF+z6yuH6HHpN0A==}

  is-docker@2.2.1:
    resolution: {integrity: sha512-F+i2BKsFrH66iaUFc0woD8sLy8getkwTwtOBjvs56Cx4CgJDeKQeqfz8wAYiSb8JOprWhHH5p77PbmYCvvUuXQ==}
    engines: {node: '>=8'}
    hasBin: true

  is-extglob@2.1.1:
    resolution: {integrity: sha512-SbKbANkN603Vi4jEZv49LeVJMn4yGwsbzZworEoyEiutsN3nJYdbO36zfhGJ6QEDpOZIFkDtnq5JRxmvl3jsoQ==}
    engines: {node: '>=0.10.0'}

  is-finalizationregistry@1.1.1:
    resolution: {integrity: sha512-1pC6N8qWJbWoPtEjgcL2xyhQOP491EQjeUo3qTKcmV8YSDDJrOepfG8pcC7h/QgnQHYSv0mJ3Z/ZWxmatVrysg==}
    engines: {node: '>= 0.4'}

  is-fullwidth-code-point@2.0.0:
    resolution: {integrity: sha512-VHskAKYM8RfSFXwee5t5cbN5PZeq1Wrh6qd5bkyiXIf6UQcN6w/A0eXM9r6t8d+GYOh+o6ZhiEnb88LN/Y8m2w==}
    engines: {node: '>=4'}

  is-fullwidth-code-point@3.0.0:
    resolution: {integrity: sha512-zymm5+u+sCsSWyD9qNaejV3DFvhCKclKdizYaJUuHA83RLjb7nSuGnddCHGv0hk+KY7BMAlsWeK4Ueg6EV6XQg==}
    engines: {node: '>=8'}

  is-generator-function@1.1.0:
    resolution: {integrity: sha512-nPUB5km40q9e8UfN/Zc24eLlzdSf9OfKByBw9CIdw4H1giPMeA0OIJvbchsCu4npfI2QcMVBsGEBHKZ7wLTWmQ==}
    engines: {node: '>= 0.4'}

  is-glob@4.0.3:
    resolution: {integrity: sha512-xelSayHH36ZgE7ZWhli7pW34hNbNl8Ojv5KVmkJD4hBdD3th8Tfk9vYasLM+mXWOZhFkgZfxhLSnrwRr4elSSg==}
    engines: {node: '>=0.10.0'}

  is-hexadecimal@2.0.1:
    resolution: {integrity: sha512-DgZQp241c8oO6cA1SbTEWiXeoxV42vlcJxgH+B3hi1AiqqKruZR3ZGF8In3fj4+/y/7rHvlOZLZtgJ/4ttYGZg==}

  is-map@2.0.3:
    resolution: {integrity: sha512-1Qed0/Hr2m+YqxnM09CjA2d/i6YZNfF6R2oRAOj36eUdS6qIV/huPJNSEpKbupewFs+ZsJlxsjjPbc0/afW6Lw==}
    engines: {node: '>= 0.4'}

  is-number-object@1.1.1:
    resolution: {integrity: sha512-lZhclumE1G6VYD8VHe35wFaIif+CTy5SJIi5+3y4psDgWu4wPDoBhF8NxUOinEc7pHgiTsT6MaBb92rKhhD+Xw==}
    engines: {node: '>= 0.4'}

  is-number@7.0.0:
    resolution: {integrity: sha512-41Cifkg6e8TylSpdtTpeLVMqvSBEVzTttHvERD741+pnZ8ANv0004MRL43QKPDlK9cGvNp6NZWZUBlbGXYxxng==}
    engines: {node: '>=0.12.0'}

  is-obj@2.0.0:
    resolution: {integrity: sha512-drqDG3cbczxxEJRoOXcOjtdp1J/lyp1mNn0xaznRs8+muBhgQcrnbspox5X5fOw0HnMnbfDzvnEMEtqDEJEo8w==}
    engines: {node: '>=8'}

  is-plain-obj@4.1.0:
    resolution: {integrity: sha512-+Pgi+vMuUNkJyExiMBt5IlFoMyKnr5zhJ4Uspz58WOhBF5QoIZkFyNHIbBAtHwzVAgk5RtndVNsDRN61/mmDqg==}
    engines: {node: '>=12'}

  is-plain-object@5.0.0:
    resolution: {integrity: sha512-VRSzKkbMm5jMDoKLbltAkFQ5Qr7VDiTFGXxYFXXowVj387GeGNOCsOH6Msy00SGZ3Fp84b1Naa1psqgcCIEP5Q==}
    engines: {node: '>=0.10.0'}

  is-reference@3.0.3:
    resolution: {integrity: sha512-ixkJoqQvAP88E6wLydLGGqCJsrFUnqoH6HnaczB8XmDH1oaWU+xxdptvikTgaEhtZ53Ky6YXiBuUI2WXLMCwjw==}

  is-regex@1.2.1:
    resolution: {integrity: sha512-MjYsKHO5O7mCsmRGxWcLWheFqN9DJ/2TmngvjKXihe6efViPqc274+Fx/4fYj/r03+ESvBdTXK0V6tA3rgez1g==}
    engines: {node: '>= 0.4'}

  is-set@2.0.3:
    resolution: {integrity: sha512-iPAjerrse27/ygGLxw+EBR9agv9Y6uLeYVJMu+QNCoouJ1/1ri0mGrcWpfCqFZuzzx3WjtwxG098X+n4OuRkPg==}
    engines: {node: '>= 0.4'}

  is-shared-array-buffer@1.0.4:
    resolution: {integrity: sha512-ISWac8drv4ZGfwKl5slpHG9OwPNty4jOWPRIhBpxOoD+hqITiwuipOQ2bNthAzwA3B4fIjO4Nln74N0S9byq8A==}
    engines: {node: '>= 0.4'}

  is-string@1.1.1:
    resolution: {integrity: sha512-BtEeSsoaQjlSPBemMQIrY1MY0uM6vnS1g5fmufYOtnxLGUZM2178PKbhsk7Ffv58IX+ZtcvoGwccYsh0PglkAA==}
    engines: {node: '>= 0.4'}

  is-symbol@1.1.1:
    resolution: {integrity: sha512-9gGx6GTtCQM73BgmHQXfDmLtfjjTUDSyoxTCbp5WtoixAhfgsDirWIcVQ/IHpvI5Vgd5i/J5F7B9cN/WlVbC/w==}
    engines: {node: '>= 0.4'}

  is-typed-array@1.1.15:
    resolution: {integrity: sha512-p3EcsicXjit7SaskXHs1hA91QxgTw46Fv6EFKKGS5DRFLD8yKnohjF3hxoju94b/OcMZoQukzpPpBE9uLVKzgQ==}
    engines: {node: '>= 0.4'}

  is-typedarray@1.0.0:
    resolution: {integrity: sha512-cyA56iCMHAh5CdzjJIa4aohJyeO1YbwLi3Jc35MmRU6poroFjIGZzUzupGiRPOjgHg9TLu43xbpwXk523fMxKA==}

  is-weakmap@2.0.2:
    resolution: {integrity: sha512-K5pXYOm9wqY1RgjpL3YTkF39tni1XajUIkawTLUo9EZEVUFga5gSQJF8nNS7ZwJQ02y+1YCNYcMh+HIf1ZqE+w==}
    engines: {node: '>= 0.4'}

  is-weakref@1.1.1:
    resolution: {integrity: sha512-6i9mGWSlqzNMEqpCp93KwRS1uUOodk2OJ6b+sq7ZPDSy2WuI5NFIxp/254TytR8ftefexkWn5xNiHUNpPOfSew==}
    engines: {node: '>= 0.4'}

  is-weakset@2.0.4:
    resolution: {integrity: sha512-mfcwb6IzQyOKTs84CQMrOwW4gQcaTOAWJ0zzJCl2WSPDrWk/OzDaImWFH3djXhb24g4eudZfLRozAvPGw4d9hQ==}
    engines: {node: '>= 0.4'}

  is-wsl@2.2.0:
    resolution: {integrity: sha512-fKzAra0rGJUUBwGBgNkHZuToZcn+TtXHpeCgmkMJMMYx1sQDYaCSyjJBSCa2nH1DGm7s3n1oBnohoVTBaN7Lww==}
    engines: {node: '>=8'}

  isarray@2.0.5:
    resolution: {integrity: sha512-xHjhDr3cNBK0BzdUJSPXZntQUx/mwMS5Rw4A7lPJ90XGAO6ISP/ePDNuo0vhqOZU+UD5JoodwCAAoZQd3FeAKw==}

  isexe@2.0.0:
    resolution: {integrity: sha512-RHxMLp9lnKHGHRng9QFhRCMbYAcVpn69smSGcq3f36xjgVVWThj4qqLbTLlq7Ssj8B+fIQ1EuCEGI2lKsyQeIw==}

  isomorphic-fetch@3.0.0:
    resolution: {integrity: sha512-qvUtwJ3j6qwsF3jLxkZ72qCgjMysPzDfeV240JHiGZsANBYd+EEuu35v7dfrJ9Up0Ak07D7GGSkGhCHTqg/5wA==}

  iterator.prototype@1.1.5:
    resolution: {integrity: sha512-H0dkQoCa3b2VEeKQBOxFph+JAbcrQdE7KC0UkqwpLmv2EC4P41QXP+rqo9wYodACiG5/WM5s9oDApTU8utwj9g==}
    engines: {node: '>= 0.4'}

  jiti@2.4.2:
    resolution: {integrity: sha512-rg9zJN+G4n2nfJl5MW3BMygZX56zKPNVEYYqq7adpmMh4Jn2QNEwhvQlFy6jPVdcod7txZtKHWnyZiA3a0zP7A==}
    hasBin: true

  jpeg-js@0.4.4:
    resolution: {integrity: sha512-WZzeDOEtTOBK4Mdsar0IqEU5sMr3vSV2RqkAIzUEV2BHnUfKGyswWFPFwK5EeDo93K3FohSHbLAjj0s1Wzd+dg==}

  js-levenshtein@1.1.6:
    resolution: {integrity: sha512-X2BB11YZtrRqY4EnQcLX5Rh373zbK4alC1FW7D7MBhL2gtcC17cTnr6DmfHZeS0s2rTHjUTMMHfG7gO8SSdw+g==}
    engines: {node: '>=0.10.0'}

  js-library-detector@6.7.0:
    resolution: {integrity: sha512-c80Qupofp43y4cJ7+8TTDN/AsDwLi5oOm/plBrWI+iQt485vKXCco+yVmOwEgdo9VOdsYTuV0UlTeetVPTriXA==}
    engines: {node: '>=12'}

  js-tokens@4.0.0:
    resolution: {integrity: sha512-RdJUflcE3cUzKiMqQgsCu06FPu9UdIJO0beYbPhHN4k6apgJtifcoCtT9bcxOpYBtpD2kCM6Sbzg4CausW/PKQ==}

  js-yaml@3.14.1:
    resolution: {integrity: sha512-okMH7OXXJ7YrN9Ok3/SXrnu4iX9yOk+25nqX4imS2npuvTYDmo/QEZoqwZkYaIDk3jVvBOTOIEgEhaLOynBS9g==}
    hasBin: true

  js-yaml@4.1.0:
    resolution: {integrity: sha512-wpxZs9NoxZaJESJGIZTyDEaYpl0FKSA+FB9aJiyemKhMwkxQg63h4T1KJgUGHpTqPDNRcmmYLugrRjJlBtWvRA==}
    hasBin: true

  jsbn@1.1.0:
    resolution: {integrity: sha512-4bYVV3aAMtDTTu4+xsDYa6sy9GyJ69/amsu9sYF2zqjiEoZA5xJi3BrfX3uY+/IekIu7MwdObdbDWpoZdBv3/A==}

  json-buffer@3.0.1:
    resolution: {integrity: sha512-4bV5BfR2mqfQTJm+V5tPPdf+ZpuhiIvTuAB5g8kcrXOZpTT/QwwVRWBywX1ozr6lEuPdbHxwaJlm9G6mI2sfSQ==}

  json-schema-traverse@0.4.1:
    resolution: {integrity: sha512-xbbCH5dCYU5T8LcEhhuh7HJ88HXuW3qsI3Y0zOZFKfZEHcpWiHU/Jxzk629Brsab/mMiHQti9wMP+845RPe3Vg==}

  json-schema-traverse@1.0.0:
    resolution: {integrity: sha512-NM8/P9n3XjXhIZn1lLhkFaACTOURQXjWhV4BA/RnOv8xvgqtqpAX9IO4mRQxSx1Rlo4tqzeqb0sOlruaOy3dug==}

  json-schema@0.4.0:
    resolution: {integrity: sha512-es94M3nTIfsEPisRafak+HDLfHXnKBhV3vU5eqPcS3flIWqcxJWgXHXiey3YrpaNsanY5ei1VoYEbOzijuq9BA==}

  json-stable-stringify-without-jsonify@1.0.1:
    resolution: {integrity: sha512-Bdboy+l7tA3OGW6FjyFHWkP5LuByj1Tk33Ljyq0axyzdk9//JSi2u3fP1QSmd1KNwq6VOKYGlAu87CisVir6Pw==}

  json5@1.0.2:
    resolution: {integrity: sha512-g1MWMLBiz8FKi1e4w0UyVL3w+iJceWAFBAaBnnGKOpNa5f8TLktkbre1+s6oICydWAm+HRUGTmI+//xv2hvXYA==}
    hasBin: true

  jsondiffpatch@0.6.0:
    resolution: {integrity: sha512-3QItJOXp2AP1uv7waBkao5nCvhEv+QmJAd38Ybq7wNI74Q+BBmnLn4EDKz6yI9xGAIQoUF87qHt+kc1IVxB4zQ==}
    engines: {node: ^18.0.0 || >=20.0.0}
    hasBin: true

  jsx-ast-utils@3.3.5:
    resolution: {integrity: sha512-ZZow9HBI5O6EPgSJLUb8n2NKgmVWTwCvHGwFuJlMjvLFqlGG6pjirPhtdsseaLZjSibD8eegzmYpUZwoIlj2cQ==}
    engines: {node: '>=4.0'}

  keyv@4.5.4:
    resolution: {integrity: sha512-oxVHkHR/EJf2CNXnWxRLW6mg7JyCCUcG0DtEGmL2ctUo1PNTin1PUil+r/+4r5MpVgC/fn1kjsx7mjSujKqIpw==}

  language-subtag-registry@0.3.23:
    resolution: {integrity: sha512-0K65Lea881pHotoGEa5gDlMxt3pctLi2RplBb7Ezh4rRdLEOtgi7n4EwK9lamnUCkKBqaeKRVebTq6BAxSkpXQ==}

  language-tags@1.0.9:
    resolution: {integrity: sha512-MbjN408fEndfiQXbFQ1vnd+1NoLDsnQW41410oQBXiyXDMYH5z505juWa4KUE1LqxRC7DgOgZDbKLxHIwm27hA==}
    engines: {node: '>=0.10'}

  legacy-javascript@0.0.1:
    resolution: {integrity: sha512-lPyntS4/aS7jpuvOlitZDFifBCb4W8L/3QU0PLbUTUj+zYah8rfVjYic88yG7ZKTxhS5h9iz7duT8oUXKszLhg==}

  levn@0.4.1:
    resolution: {integrity: sha512-+bT2uH4E5LGE7h/n3evcS/sQlJXCpIp6ym8OWJ5eV6+67Dsql/LaaT7qJBAt2rzfoa/5QBGBhxDix1dMt2kQKQ==}
    engines: {node: '>= 0.8.0'}

  lighthouse-logger@1.2.0:
    resolution: {integrity: sha512-wzUvdIeJZhRsG6gpZfmSCfysaxNEr43i+QT+Hie94wvHDKFLi4n7C2GqZ4sTC+PH5b5iktmXJvU87rWvhP3lHw==}

  lighthouse-logger@2.0.1:
    resolution: {integrity: sha512-ioBrW3s2i97noEmnXxmUq7cjIcVRjT5HBpAYy8zE11CxU9HqlWHHeRxfeN1tn8F7OEMVPIC9x1f8t3Z7US9ehQ==}

  lighthouse-stack-packs@1.12.1:
    resolution: {integrity: sha512-i4jTmg7tvZQFwNFiwB+nCK6a7ICR68Xcwo+VIVd6Spi71vBNFUlds5HiDrSbClZdkQDON2Bhqv+KKJIo5zkPeA==}

  lighthouse-stack-packs@1.12.2:
    resolution: {integrity: sha512-Ug8feS/A+92TMTCK6yHYLwaFMuelK/hAKRMdldYkMNwv+d9PtWxjXEg6rwKtsUXTADajhdrhXyuNCJ5/sfmPFw==}

  lighthouse@11.4.0:
    resolution: {integrity: sha512-NmGBIdLznIBTfla566gpNPdbascVA0uWFG2LyuRQPeMT06ai3QxzDqSpaR5dToDuEQIPkyU0qqxwHj8kst8x+g==}
    engines: {node: '>=18.16'}
    hasBin: true

  lighthouse@12.8.0:
    resolution: {integrity: sha512-MNmHLGRsaApxrigFl6M4FSvat8opl6K4MnBRWdU3yEaTH5pzrDSWjdIL2cBdCoV7OgAD1Cy/cdBiXR+ZzdsBNw==}
    engines: {node: '>=18.20'}
    hasBin: true

  lightningcss-darwin-arm64@1.29.2:
    resolution: {integrity: sha512-cK/eMabSViKn/PG8U/a7aCorpeKLMlK0bQeNHmdb7qUnBkNPnL+oV5DjJUo0kqWsJUapZsM4jCfYItbqBDvlcA==}
    engines: {node: '>= 12.0.0'}
    cpu: [arm64]
    os: [darwin]

  lightningcss-darwin-x64@1.29.2:
    resolution: {integrity: sha512-j5qYxamyQw4kDXX5hnnCKMf3mLlHvG44f24Qyi2965/Ycz829MYqjrVg2H8BidybHBp9kom4D7DR5VqCKDXS0w==}
    engines: {node: '>= 12.0.0'}
    cpu: [x64]
    os: [darwin]

  lightningcss-freebsd-x64@1.29.2:
    resolution: {integrity: sha512-wDk7M2tM78Ii8ek9YjnY8MjV5f5JN2qNVO+/0BAGZRvXKtQrBC4/cn4ssQIpKIPP44YXw6gFdpUF+Ps+RGsCwg==}
    engines: {node: '>= 12.0.0'}
    cpu: [x64]
    os: [freebsd]

  lightningcss-linux-arm-gnueabihf@1.29.2:
    resolution: {integrity: sha512-IRUrOrAF2Z+KExdExe3Rz7NSTuuJ2HvCGlMKoquK5pjvo2JY4Rybr+NrKnq0U0hZnx5AnGsuFHjGnNT14w26sg==}
    engines: {node: '>= 12.0.0'}
    cpu: [arm]
    os: [linux]

  lightningcss-linux-arm64-gnu@1.29.2:
    resolution: {integrity: sha512-KKCpOlmhdjvUTX/mBuaKemp0oeDIBBLFiU5Fnqxh1/DZ4JPZi4evEH7TKoSBFOSOV3J7iEmmBaw/8dpiUvRKlQ==}
    engines: {node: '>= 12.0.0'}
    cpu: [arm64]
    os: [linux]

  lightningcss-linux-arm64-musl@1.29.2:
    resolution: {integrity: sha512-Q64eM1bPlOOUgxFmoPUefqzY1yV3ctFPE6d/Vt7WzLW4rKTv7MyYNky+FWxRpLkNASTnKQUaiMJ87zNODIrrKQ==}
    engines: {node: '>= 12.0.0'}
    cpu: [arm64]
    os: [linux]

  lightningcss-linux-x64-gnu@1.29.2:
    resolution: {integrity: sha512-0v6idDCPG6epLXtBH/RPkHvYx74CVziHo6TMYga8O2EiQApnUPZsbR9nFNrg2cgBzk1AYqEd95TlrsL7nYABQg==}
    engines: {node: '>= 12.0.0'}
    cpu: [x64]
    os: [linux]

  lightningcss-linux-x64-musl@1.29.2:
    resolution: {integrity: sha512-rMpz2yawkgGT8RULc5S4WiZopVMOFWjiItBT7aSfDX4NQav6M44rhn5hjtkKzB+wMTRlLLqxkeYEtQ3dd9696w==}
    engines: {node: '>= 12.0.0'}
    cpu: [x64]
    os: [linux]

  lightningcss-win32-arm64-msvc@1.29.2:
    resolution: {integrity: sha512-nL7zRW6evGQqYVu/bKGK+zShyz8OVzsCotFgc7judbt6wnB2KbiKKJwBE4SGoDBQ1O94RjW4asrCjQL4i8Fhbw==}
    engines: {node: '>= 12.0.0'}
    cpu: [arm64]
    os: [win32]

  lightningcss-win32-x64-msvc@1.29.2:
    resolution: {integrity: sha512-EdIUW3B2vLuHmv7urfzMI/h2fmlnOQBk1xlsDxkN1tCWKjNFjfLhGxYk8C8mzpSfr+A6jFFIi8fU6LbQGsRWjA==}
    engines: {node: '>= 12.0.0'}
    cpu: [x64]
    os: [win32]

  lightningcss@1.29.2:
    resolution: {integrity: sha512-6b6gd/RUXKaw5keVdSEtqFVdzWnU5jMxTUjA2bVcMNPLwSQ08Sv/UodBVtETLCn7k4S1Ibxwh7k68IwLZPgKaA==}
    engines: {node: '>= 12.0.0'}

  linear-sum-assignment@1.0.7:
    resolution: {integrity: sha512-jfLoSGwZNyjfY8eK4ayhjfcIu3BfWvP6sWieYzYI3AWldwXVoWEz1gtrQL10v/8YltYLBunqNjeVFXPMUs+MJg==}

  locate-character@3.0.0:
    resolution: {integrity: sha512-SW13ws7BjaeJ6p7Q6CO2nchbYEc3X3J6WrmTTDto7yMPqVSZTUyY5Tjbid+Ab8gLnATtygYtiDIJGQRRn2ZOiA==}

  locate-path@5.0.0:
    resolution: {integrity: sha512-t7hw9pI+WvuwNJXwk5zVHpyhIqzg2qTlklJOf0mVxGSbe3Fp2VieZcduNYjaLDoy6p9uGpQEGWG87WpMKlNq8g==}
    engines: {node: '>=8'}

  locate-path@6.0.0:
    resolution: {integrity: sha512-iPZK6eYjbxRu3uB4/WZ3EsEIMJFMqAoopl3R+zuq0UjcAm/MO6KCweDgPfP3elTztoKP3KtnVHxTn2NHBSDVUw==}
    engines: {node: '>=10'}

  lodash-es@4.17.21:
    resolution: {integrity: sha512-mKnC+QJ9pWVzv+C4/U3rRsHapFfHvQFoFB92e52xeyGMcX6/OlIl78je1u8vePzYZSkkogMPJ2yjxxsb89cxyw==}

  lodash.defaults@4.2.0:
    resolution: {integrity: sha512-qjxPLHd3r5DnsdGacqOMU6pb/avJzdh9tFX2ymgoZE27BmjXrNy/y4LoaiTeAb+O3gL8AfpJGtqfX/ae2leYYQ==}

  lodash.isarguments@3.1.0:
    resolution: {integrity: sha512-chi4NHZlZqZD18a0imDHnZPrDeBbTtVN7GXMwuGdRH9qotxAjYs3aVLKc7zNOG9eddR5Ksd8rvFEBc9SsggPpg==}

  lodash.merge@4.6.2:
    resolution: {integrity: sha512-0KpjqXRVvrYyCsX1swR/XTK0va6VQkQM6MNo7PqW77ByjAhoARA8EfrP1N4+KlKj8YS0ZUCtRT/YUuhyYDujIQ==}

  lodash@4.17.21:
    resolution: {integrity: sha512-v2kDEe57lecTulaDIuNTPy3Ry4gLGJ6Z1O3vE1krgXZNrsQ+LFTGHVxVjcXPs17LhbZVGedAJv8XZ1tvj5FvSg==}

  longest-streak@3.1.0:
    resolution: {integrity: sha512-9Ri+o0JYgehTaVBBDoMqIl8GXtbWg711O3srftcHhZ0dqnETqLaoIK0x17fUw9rFSlK/0NlsKe0Ahhyl5pXE2g==}

  lookup-closest-locale@6.2.0:
    resolution: {integrity: sha512-/c2kL+Vnp1jnV6K6RpDTHK3dgg0Tu2VVp+elEiJpjfS1UyY7AjOYHohRug6wT0OpoX2qFgNORndE9RqesfVxWQ==}

  loose-envify@1.4.0:
    resolution: {integrity: sha512-lyuxPGr/Wfhrlem2CL/UcnUc1zcqKAImBDzukY7Y5F/yQiNdko6+fRLevlw1HgMySw7f611UIY408EtxRSoK3Q==}
    hasBin: true

  lru-cache@7.18.3:
    resolution: {integrity: sha512-jumlc0BIUrS3qJGgIkWZsyfAM7NCWiBcCDhnd+3NNM5KbBmLTgHVfWBcg6W+rLUsIpzpERPsvwUP7CckAQSOoA==}
    engines: {node: '>=12'}

  lru_map@0.3.3:
    resolution: {integrity: sha512-Pn9cox5CsMYngeDbmChANltQl+5pi6XmTrraMSzhPmMBbmgcxmqWry0U3PGapCU1yB4/LqCcom7qhHZiF/jGfQ==}

  lucide-react@0.487.0:
    resolution: {integrity: sha512-aKqhOQ+YmFnwq8dWgGjOuLc8V1R9/c/yOd+zDY4+ohsR2Jo05lSGc3WsstYPIzcTpeosN7LoCkLReUUITvaIvw==}
    peerDependencies:
      react: ^16.5.1 || ^17.0.0 || ^18.0.0 || ^19.0.0

  luxon@3.6.1:
    resolution: {integrity: sha512-tJLxrKJhO2ukZ5z0gyjY1zPh3Rh88Ej9P7jNrZiHMUXHae1yvI2imgOZtL1TO8TW6biMMKfTtAOoEJANgtWBMQ==}
    engines: {node: '>=12'}

  magic-string@0.30.17:
    resolution: {integrity: sha512-sNPKHvyjVf7gyjwS4xGTaW/mCnF8wnjtifKBEhxfZ7E/S8tQ0rssrwGNn6q8JH/ohItJfSQp9mBtQYuTlH5QnA==}

  make-dir@3.1.0:
    resolution: {integrity: sha512-g3FeP20LNwhALb/6Cz6Dd4F2ngze0jz7tbzrD2wAV+o9FeNHe4rL+yK2md0J/fiSf1sa1ADhXqi5+oVwOM/eGw==}
    engines: {node: '>=8'}

  markdown-table@3.0.4:
    resolution: {integrity: sha512-wiYz4+JrLyb/DqW2hkFJxP7Vd7JuTDm77fvbM8VfEQdmSMqcImWeeRbHwZjBjIFki/VaMK2BhFi7oUUZeM5bqw==}

  marky@1.3.0:
    resolution: {integrity: sha512-ocnPZQLNpvbedwTy9kNrQEsknEfgvcLMvOtz3sFeWApDq1MXH1TqkCIx58xlpESsfwQOnuBO9beyQuNGzVvuhQ==}

  math-intrinsics@1.1.0:
    resolution: {integrity: sha512-/IXtbwEk5HTPyEwyKX6hGkYXxM9nbj64B+ilVJnC/R6B0pH5G4V3b0pVbL7DBj4tkhBAppbQUlf6F6Xl9LHu1g==}
    engines: {node: '>= 0.4'}

  mdast-util-find-and-replace@3.0.2:
    resolution: {integrity: sha512-Tmd1Vg/m3Xz43afeNxDIhWRtFZgM2VLyaf4vSTYwudTyeuTneoL3qtWMA5jeLyz/O1vDJmmV4QuScFCA2tBPwg==}

  mdast-util-from-markdown@2.0.2:
    resolution: {integrity: sha512-uZhTV/8NBuw0WHkPTrCqDOl0zVe1BIng5ZtHoDk49ME1qqcjYmmLmOf0gELgcRMxN4w2iuIeVso5/6QymSrgmA==}

  mdast-util-gfm-autolink-literal@2.0.1:
    resolution: {integrity: sha512-5HVP2MKaP6L+G6YaxPNjuL0BPrq9orG3TsrZ9YXbA3vDw/ACI4MEsnoDpn6ZNm7GnZgtAcONJyPhOP8tNJQavQ==}

  mdast-util-gfm-footnote@2.1.0:
    resolution: {integrity: sha512-sqpDWlsHn7Ac9GNZQMeUzPQSMzR6Wv0WKRNvQRg0KqHh02fpTz69Qc1QSseNX29bhz1ROIyNyxExfawVKTm1GQ==}

  mdast-util-gfm-strikethrough@2.0.0:
    resolution: {integrity: sha512-mKKb915TF+OC5ptj5bJ7WFRPdYtuHv0yTRxK2tJvi+BDqbkiG7h7u/9SI89nRAYcmap2xHQL9D+QG/6wSrTtXg==}

  mdast-util-gfm-table@2.0.0:
    resolution: {integrity: sha512-78UEvebzz/rJIxLvE7ZtDd/vIQ0RHv+3Mh5DR96p7cS7HsBhYIICDBCu8csTNWNO6tBWfqXPWekRuj2FNOGOZg==}

  mdast-util-gfm-task-list-item@2.0.0:
    resolution: {integrity: sha512-IrtvNvjxC1o06taBAVJznEnkiHxLFTzgonUdy8hzFVeDun0uTjxxrRGVaNFqkU1wJR3RBPEfsxmU6jDWPofrTQ==}

  mdast-util-gfm@3.1.0:
    resolution: {integrity: sha512-0ulfdQOM3ysHhCJ1p06l0b0VKlhU0wuQs3thxZQagjcjPrlFRqY215uZGHHJan9GEAXd9MbfPjFJz+qMkVR6zQ==}

  mdast-util-mdx-expression@2.0.1:
    resolution: {integrity: sha512-J6f+9hUp+ldTZqKRSg7Vw5V6MqjATc+3E4gf3CFNcuZNWD8XdyI6zQ8GqH7f8169MM6P7hMBRDVGnn7oHB9kXQ==}

  mdast-util-mdx-jsx@3.2.0:
    resolution: {integrity: sha512-lj/z8v0r6ZtsN/cGNNtemmmfoLAFZnjMbNyLzBafjzikOM+glrjNHPlf6lQDOTccj9n5b0PPihEBbhneMyGs1Q==}

  mdast-util-mdxjs-esm@2.0.1:
    resolution: {integrity: sha512-EcmOpxsZ96CvlP03NghtH1EsLtr0n9Tm4lPUJUBccV9RwUOneqSycg19n5HGzCf+10LozMRSObtVr3ee1WoHtg==}

  mdast-util-phrasing@4.1.0:
    resolution: {integrity: sha512-TqICwyvJJpBwvGAMZjj4J2n0X8QWp21b9l0o7eXyVJ25YNWYbJDVIyD1bZXE6WtV6RmKJVYmQAKWa0zWOABz2w==}

  mdast-util-to-hast@13.2.0:
    resolution: {integrity: sha512-QGYKEuUsYT9ykKBCMOEDLsU5JRObWQusAolFMeko/tYPufNkRffBAQjIE+99jbA87xv6FgmjLtwjh9wBWajwAA==}

  mdast-util-to-markdown@2.1.2:
    resolution: {integrity: sha512-xj68wMTvGXVOKonmog6LwyJKrYXZPvlwabaryTjLh9LuvovB/KAH+kvi8Gjj+7rJjsFi23nkUxRQv1KqSroMqA==}

  mdast-util-to-string@4.0.0:
    resolution: {integrity: sha512-0H44vDimn51F0YwvxSJSm0eCDOJTRlmN0R1yBh4HLj9wiV1Dn0QoXGbvFAWj2hSItVTlCmBF1hqKlIyUBVFLPg==}

  media-typer@0.3.0:
    resolution: {integrity: sha512-dq+qelQ9akHpcOl/gUVRTxVIOkAJ1wR3QAvb4RsVjS8oVoFjDGTc679wJYmUmknUF5HwMLOgb5O+a3KxfWapPQ==}
    engines: {node: '>= 0.6'}

  merge-descriptors@1.0.3:
    resolution: {integrity: sha512-gaNvAS7TZ897/rVaZ0nMtAyxNyi/pdbjbAwUpFQpN70GqnVfOiXpeUUMKRBmzXaSQ8DdTX4/0ms62r2K+hE6mQ==}

  merge2@1.4.1:
    resolution: {integrity: sha512-8q7VEgMJW4J8tcfVPy8g09NcQwZdbwFEqhe/WZkoIzjn/3TGDwtOCYtXGxA3O8tPzpczCCDgv+P2P5y00ZJOOg==}
    engines: {node: '>= 8'}

  metaviewport-parser@0.3.0:
    resolution: {integrity: sha512-EoYJ8xfjQ6kpe9VbVHvZTZHiOl4HL1Z18CrZ+qahvLXT7ZO4YTC2JMyt5FaUp9JJp6J4Ybb/z7IsCXZt86/QkQ==}

  methods@1.1.2:
    resolution: {integrity: sha512-iclAHeNqNm68zFtnZ0e+1L2yUIdvzNoauKU4WBA3VvH/vPFieF7qfRlwUZU+DA9P9bPXIS90ulxoUoCH23sV2w==}
    engines: {node: '>= 0.6'}

  micromark-core-commonmark@2.0.3:
    resolution: {integrity: sha512-RDBrHEMSxVFLg6xvnXmb1Ayr2WzLAWjeSATAoxwKYJV94TeNavgoIdA0a9ytzDSVzBy2YKFK+emCPOEibLeCrg==}

  micromark-extension-gfm-autolink-literal@2.1.0:
    resolution: {integrity: sha512-oOg7knzhicgQ3t4QCjCWgTmfNhvQbDDnJeVu9v81r7NltNCVmhPy1fJRX27pISafdjL+SVc4d3l48Gb6pbRypw==}

  micromark-extension-gfm-footnote@2.1.0:
    resolution: {integrity: sha512-/yPhxI1ntnDNsiHtzLKYnE3vf9JZ6cAisqVDauhp4CEHxlb4uoOTxOCJ+9s51bIB8U1N1FJ1RXOKTIlD5B/gqw==}

  micromark-extension-gfm-strikethrough@2.1.0:
    resolution: {integrity: sha512-ADVjpOOkjz1hhkZLlBiYA9cR2Anf8F4HqZUO6e5eDcPQd0Txw5fxLzzxnEkSkfnD0wziSGiv7sYhk/ktvbf1uw==}

  micromark-extension-gfm-table@2.1.1:
    resolution: {integrity: sha512-t2OU/dXXioARrC6yWfJ4hqB7rct14e8f7m0cbI5hUmDyyIlwv5vEtooptH8INkbLzOatzKuVbQmAYcbWoyz6Dg==}

  micromark-extension-gfm-tagfilter@2.0.0:
    resolution: {integrity: sha512-xHlTOmuCSotIA8TW1mDIM6X2O1SiX5P9IuDtqGonFhEK0qgRI4yeC6vMxEV2dgyr2TiD+2PQ10o+cOhdVAcwfg==}

  micromark-extension-gfm-task-list-item@2.1.0:
    resolution: {integrity: sha512-qIBZhqxqI6fjLDYFTBIa4eivDMnP+OZqsNwmQ3xNLE4Cxwc+zfQEfbs6tzAo2Hjq+bh6q5F+Z8/cksrLFYWQQw==}

  micromark-extension-gfm@3.0.0:
    resolution: {integrity: sha512-vsKArQsicm7t0z2GugkCKtZehqUm31oeGBV/KVSorWSy8ZlNAv7ytjFhvaryUiCUJYqs+NoE6AFhpQvBTM6Q4w==}

  micromark-factory-destination@2.0.1:
    resolution: {integrity: sha512-Xe6rDdJlkmbFRExpTOmRj9N3MaWmbAgdpSrBQvCFqhezUn4AHqJHbaEnfbVYYiexVSs//tqOdY/DxhjdCiJnIA==}

  micromark-factory-label@2.0.1:
    resolution: {integrity: sha512-VFMekyQExqIW7xIChcXn4ok29YE3rnuyveW3wZQWWqF4Nv9Wk5rgJ99KzPvHjkmPXF93FXIbBp6YdW3t71/7Vg==}

  micromark-factory-space@2.0.1:
    resolution: {integrity: sha512-zRkxjtBxxLd2Sc0d+fbnEunsTj46SWXgXciZmHq0kDYGnck/ZSGj9/wULTV95uoeYiK5hRXP2mJ98Uo4cq/LQg==}

  micromark-factory-title@2.0.1:
    resolution: {integrity: sha512-5bZ+3CjhAd9eChYTHsjy6TGxpOFSKgKKJPJxr293jTbfry2KDoWkhBb6TcPVB4NmzaPhMs1Frm9AZH7OD4Cjzw==}

  micromark-factory-whitespace@2.0.1:
    resolution: {integrity: sha512-Ob0nuZ3PKt/n0hORHyvoD9uZhr+Za8sFoP+OnMcnWK5lngSzALgQYKMr9RJVOWLqQYuyn6ulqGWSXdwf6F80lQ==}

  micromark-util-character@2.1.1:
    resolution: {integrity: sha512-wv8tdUTJ3thSFFFJKtpYKOYiGP2+v96Hvk4Tu8KpCAsTMs6yi+nVmGh1syvSCsaxz45J6Jbw+9DD6g97+NV67Q==}

  micromark-util-chunked@2.0.1:
    resolution: {integrity: sha512-QUNFEOPELfmvv+4xiNg2sRYeS/P84pTW0TCgP5zc9FpXetHY0ab7SxKyAQCNCc1eK0459uoLI1y5oO5Vc1dbhA==}

  micromark-util-classify-character@2.0.1:
    resolution: {integrity: sha512-K0kHzM6afW/MbeWYWLjoHQv1sgg2Q9EccHEDzSkxiP/EaagNzCm7T/WMKZ3rjMbvIpvBiZgwR3dKMygtA4mG1Q==}

  micromark-util-combine-extensions@2.0.1:
    resolution: {integrity: sha512-OnAnH8Ujmy59JcyZw8JSbK9cGpdVY44NKgSM7E9Eh7DiLS2E9RNQf0dONaGDzEG9yjEl5hcqeIsj4hfRkLH/Bg==}

  micromark-util-decode-numeric-character-reference@2.0.2:
    resolution: {integrity: sha512-ccUbYk6CwVdkmCQMyr64dXz42EfHGkPQlBj5p7YVGzq8I7CtjXZJrubAYezf7Rp+bjPseiROqe7G6foFd+lEuw==}

  micromark-util-decode-string@2.0.1:
    resolution: {integrity: sha512-nDV/77Fj6eH1ynwscYTOsbK7rR//Uj0bZXBwJZRfaLEJ1iGBR6kIfNmlNqaqJf649EP0F3NWNdeJi03elllNUQ==}

  micromark-util-encode@2.0.1:
    resolution: {integrity: sha512-c3cVx2y4KqUnwopcO9b/SCdo2O67LwJJ/UyqGfbigahfegL9myoEFoDYZgkT7f36T0bLrM9hZTAaAyH+PCAXjw==}

  micromark-util-html-tag-name@2.0.1:
    resolution: {integrity: sha512-2cNEiYDhCWKI+Gs9T0Tiysk136SnR13hhO8yW6BGNyhOC4qYFnwF1nKfD3HFAIXA5c45RrIG1ub11GiXeYd1xA==}

  micromark-util-normalize-identifier@2.0.1:
    resolution: {integrity: sha512-sxPqmo70LyARJs0w2UclACPUUEqltCkJ6PhKdMIDuJ3gSf/Q+/GIe3WKl0Ijb/GyH9lOpUkRAO2wp0GVkLvS9Q==}

  micromark-util-resolve-all@2.0.1:
    resolution: {integrity: sha512-VdQyxFWFT2/FGJgwQnJYbe1jjQoNTS4RjglmSjTUlpUMa95Htx9NHeYW4rGDJzbjvCsl9eLjMQwGeElsqmzcHg==}

  micromark-util-sanitize-uri@2.0.1:
    resolution: {integrity: sha512-9N9IomZ/YuGGZZmQec1MbgxtlgougxTodVwDzzEouPKo3qFWvymFHWcnDi2vzV1ff6kas9ucW+o3yzJK9YB1AQ==}

  micromark-util-subtokenize@2.1.0:
    resolution: {integrity: sha512-XQLu552iSctvnEcgXw6+Sx75GflAPNED1qx7eBJ+wydBb2KCbRZe+NwvIEEMM83uml1+2WSXpBAcp9IUCgCYWA==}

  micromark-util-symbol@2.0.1:
    resolution: {integrity: sha512-vs5t8Apaud9N28kgCrRUdEed4UJ+wWNvicHLPxCa9ENlYuAY31M0ETy5y1vA33YoNPDFTghEbnh6efaE8h4x0Q==}

  micromark-util-types@2.0.2:
    resolution: {integrity: sha512-Yw0ECSpJoViF1qTU4DC6NwtC4aWGt1EkzaQB8KPPyCRR8z9TWeV0HbEFGTO+ZY1wB22zmxnJqhPyTpOVCpeHTA==}

  micromark@4.0.2:
    resolution: {integrity: sha512-zpe98Q6kvavpCr1NPVSCMebCKfD7CA2NqZ+rykeNhONIJBpc1tFKt9hucLGwha3jNTNI8lHpctWJWoimVF4PfA==}

  micromatch@4.0.8:
    resolution: {integrity: sha512-PXwfBhYu0hBCPw8Dn0E+WDYb7af3dSLVWKi3HGv84IdF4TyFoC0ysxFd0Goxw7nSv4T/PzEJQxsYsEiFCKo2BA==}
    engines: {node: '>=8.6'}

  mime-db@1.52.0:
    resolution: {integrity: sha512-sPU4uV7dYlvtWJxwwxHD0PuihVNiE7TyAbQ5SWxDCB9mUYvOgroQOwYQQOKPJ8CIbE+1ETVlOoK1UC2nU3gYvg==}
    engines: {node: '>= 0.6'}

  mime-types@2.1.35:
    resolution: {integrity: sha512-ZDY+bPm5zTTF+YpCrAU9nK0UgICYPT0QtT1NZWFv4s++TNkcgVaT0g6+4R2uI4MjQjzysHB1zxuWL50hzaeXiw==}
    engines: {node: '>= 0.6'}

  mime@1.6.0:
    resolution: {integrity: sha512-x0Vn8spI+wuJ1O6S7gnbaQg8Pxh4NNHb7KSINmEWKiPE4RKOplvijn+NkmYmmRgP68mc70j2EbeTFRsrswaQeg==}
    engines: {node: '>=4'}
    hasBin: true

  mimic-fn@1.2.0:
    resolution: {integrity: sha512-jf84uxzwiuiIVKiOLpfYk7N46TSy8ubTonmneY9vrpHNAnp0QBt2BxWV9dO3/j+BoVAb+a5G6YDPW3M5HOdMWQ==}
    engines: {node: '>=4'}

  minimatch@3.1.2:
    resolution: {integrity: sha512-J7p63hRiAjw1NDEww1W7i37+ByIrOWO5XQQAzZ3VOcL0PNybwpfmV/N05zFAzwQ9USyEcX6t3UO+K5aqBQOIHw==}

  minimatch@9.0.5:
    resolution: {integrity: sha512-G6T0ZX48xgozx7587koeX9Ys2NYy6Gmv//P89sEte9V9whIapMNF4idKxnW2QtCcLiTWlb/wfCabAtAFWhhBow==}
    engines: {node: '>=16 || 14 >=14.17'}

  minimist@1.2.8:
    resolution: {integrity: sha512-2yyAR8qBkN3YuheJanUpWC5U3bb5osDywNB8RzDVlDwDHbocAJveqqj1u8+SVD7jkWT4yvsHCpWqqWqAxb0zCA==}

  mitt@3.0.1:
    resolution: {integrity: sha512-vKivATfr97l2/QBCYAkXYDbrIWPM2IIKEl7YPhjCvKlG3kE2gm+uBo6nEXK3M5/Ffh/FLpKExzOQ3JJoJGFKBw==}

  mkdirp-classic@0.5.3:
    resolution: {integrity: sha512-gKLcREMhtuZRwRAfqP3RFW+TK4JqApVBtOIftVgjuABpAtpxhPGaDcfvbhNvD0B8iD1oUr/txX35NjcaY6Ns/A==}

  mkdirp@0.5.6:
    resolution: {integrity: sha512-FP+p8RB8OWpF3YZBCrP5gtADmtXApB5AMLn+vdyA+PyxCjrCs00mjyUozssO33cwDeT3wNGdLxJ5M//YqtHAJw==}
    hasBin: true

  ml-array-max@1.2.4:
    resolution: {integrity: sha512-BlEeg80jI0tW6WaPyGxf5Sa4sqvcyY6lbSn5Vcv44lp1I2GR6AWojfUvLnGTNsIXrZ8uqWmo8VcG1WpkI2ONMQ==}

  ml-array-min@1.2.3:
    resolution: {integrity: sha512-VcZ5f3VZ1iihtrGvgfh/q0XlMobG6GQ8FsNyQXD3T+IlstDv85g8kfV0xUG1QPRO/t21aukaJowDzMTc7j5V6Q==}

  ml-array-rescale@1.3.7:
    resolution: {integrity: sha512-48NGChTouvEo9KBctDfHC3udWnQKNKEWN0ziELvY3KG25GR5cA8K8wNVzracsqSW1QEkAXjTNx+ycgAv06/1mQ==}

  ml-matrix@6.12.1:
    resolution: {integrity: sha512-TJ+8eOFdp+INvzR4zAuwBQJznDUfktMtOB6g/hUcGh3rcyjxbz4Te57Pgri8Q9bhSQ7Zys4IYOGhFdnlgeB6Lw==}

  ml-spectra-processing@14.10.0:
    resolution: {integrity: sha512-4fyF6tojgVgh6m9nmFvaIlGhrvHq+swn64IxQ44F4k4o7Qkl8xKOJWfQ4EsfoX66GqZn2PFfcn1xUGRNwB8+3w==}

  ml-xsadd@3.0.1:
    resolution: {integrity: sha512-Fz2q6dwgzGM8wYKGArTUTZDGa4lQFA2Vi6orjGeTVRy22ZnQFKlJuwS9n8NRviqz1KHAHAzdKJwbnYhdo38uYg==}

  module-details-from-path@1.0.3:
    resolution: {integrity: sha512-ySViT69/76t8VhE1xXHK6Ch4NcDd26gx0MzKXLO+F7NOtnqH68d9zF94nT8ZWSxXh8ELOERsnJO/sWt1xZYw5A==}

  motion-dom@12.15.0:
    resolution: {integrity: sha512-D2ldJgor+2vdcrDtKJw48k3OddXiZN1dDLLWrS8kiHzQdYVruh0IoTwbJBslrnTXIPgFED7PBN2Zbwl7rNqnhA==}

  motion-utils@12.12.1:
    resolution: {integrity: sha512-f9qiqUHm7hWSLlNW8gS9pisnsN7CRFRD58vNjptKdsqFLpkVnX00TNeD6Q0d27V9KzT7ySFyK1TZ/DShfVOv6w==}

  motion@12.6.3:
    resolution: {integrity: sha512-zw/vqUgv5F5m9fkvOl/eCv2AF1+tkeZl3fu2uIlisIaip8sm5e0CouAl6GkdiRoF+G7s29CjqMdIyPMirwUGHA==}
    peerDependencies:
      '@emotion/is-prop-valid': '*'
      react: ^18.0.0 || ^19.0.0
      react-dom: ^18.0.0 || ^19.0.0
    peerDependenciesMeta:
      '@emotion/is-prop-valid':
        optional: true
      react:
        optional: true
      react-dom:
        optional: true

  mrmime@2.0.1:
    resolution: {integrity: sha512-Y3wQdFg2Va6etvQ5I82yUhGdsKrcYox6p7FfL1LbK2J4V01F9TGlepTIhnK24t7koZibmg82KGglhA1XK5IsLQ==}
    engines: {node: '>=10'}

  ms@2.0.0:
    resolution: {integrity: sha512-Tpp60P6IUJDTuOq/5Z8cdskzJujfwqfOTkrwIwj7IRISpnkJnT6SyJ4PCPnGMoFjC9ddhal5KVIYtAt97ix05A==}

  ms@2.1.2:
    resolution: {integrity: sha512-sGkPx+VjMtmA6MX27oA4FBFELFCZZ4S4XqeGOXCv68tT+jb3vk/RyaKWP0PTKyWtmLSM0b+adUTEvbs1PEaH2w==}

  ms@2.1.3:
    resolution: {integrity: sha512-6FlzubTLZG3J2a/NVCAleEhjzq5oxgHyaCU9yYXvcLsvoVaHJq/s5xXI6/XXP6tz7R9xAOtHnSO/tXtF3WRTlA==}

  msgpackr-extract@3.0.3:
    resolution: {integrity: sha512-P0efT1C9jIdVRefqjzOQ9Xml57zpOXnIuS+csaB4MdZbTdmGDLo8XhzBG1N7aO11gKDDkJvBLULeFTo46wwreA==}
    hasBin: true

  msgpackr@1.11.4:
    resolution: {integrity: sha512-uaff7RG9VIC4jacFW9xzL3jc0iM32DNHe4jYVycBcjUePT/Klnfj7pqtWJt9khvDFizmjN2TlYniYmSS2LIaZg==}

  mustache@4.2.0:
    resolution: {integrity: sha512-71ippSywq5Yb7/tVYyGbkBggbU8H3u5Rz56fH60jGFgr8uHwxs+aSKeqmluIVzM0m0kB7xQjKS6qPfd0b2ZoqQ==}
    hasBin: true

  mute-stream@0.0.7:
    resolution: {integrity: sha512-r65nCZhrbXXb6dXOACihYApHw2Q6pV0M3V0PSxd74N0+D8nzAdEAITq2oAjA1jVnKI+tGvEBUpqiMh0+rW6zDQ==}

  nanoid@3.3.11:
    resolution: {integrity: sha512-N8SpfPUnUp1bK+PMYW8qSWdl9U+wwNWI4QKxOYDy9JAro3WMX7p2OeVRF9v+347pnakNevPmiHhNmZ2HbFA76w==}
    engines: {node: ^10 || ^12 || ^13.7 || ^14 || >=15.0.1}
    hasBin: true

  natural-compare@1.4.0:
    resolution: {integrity: sha512-OWND8ei3VtNC9h7V60qff3SVobHr996CTwgxubgyQYEpg290h9J0buyECNNJexkFm5sOajh5G116RYA1c8ZMSw==}

  negotiator@0.6.3:
    resolution: {integrity: sha512-+EUsqGPLsM+j/zdChZjsnX51g4XrHFOIXwfnCVPGlQk/k5giakcKsuxCObBRu6DSm9opw/O6slWbJdghQM4bBg==}
    engines: {node: '>= 0.6'}

  negotiator@0.6.4:
    resolution: {integrity: sha512-myRT3DiWPHqho5PrJaIRyaMv2kgYf0mUVgBNOYMuCH5Ki1yEiQaf/ZJuQ62nvpc44wL5WDbTX7yGJi1Neevw8w==}
    engines: {node: '>= 0.6'}

  netmask@2.0.2:
    resolution: {integrity: sha512-dBpDMdxv9Irdq66304OLfEmQ9tbNRFnFTuZiLo+bD+r332bBmMJ8GBLXklIXXgxd3+v9+KUnZaUR5PJMa75Gsg==}
    engines: {node: '>= 0.4.0'}

  next-themes@0.4.6:
    resolution: {integrity: sha512-pZvgD5L0IEvX5/9GWyHMf3m8BKiVQwsCMHfoFosXtXBMnaS0ZnIJ9ST4b4NqLVKDEm8QBxoNNGNaBv2JNF6XNA==}
    peerDependencies:
      react: ^16.8 || ^17 || ^18 || ^19 || ^19.0.0-rc
      react-dom: ^16.8 || ^17 || ^18 || ^19 || ^19.0.0-rc

  next@15.2.4:
    resolution: {integrity: sha512-VwL+LAaPSxEkd3lU2xWbgEOtrM8oedmyhBqaVNmgKB+GvZlCy9rgaEc+y2on0wv+l0oSFqLtYD6dcC1eAedUaQ==}
    engines: {node: ^18.18.0 || ^19.8.0 || >= 20.0.0}
    hasBin: true
    peerDependencies:
      '@opentelemetry/api': ^1.1.0
      '@playwright/test': ^1.41.2
      babel-plugin-react-compiler: '*'
      react: ^18.2.0 || 19.0.0-rc-de68d2f4-20241204 || ^19.0.0
      react-dom: ^18.2.0 || 19.0.0-rc-de68d2f4-20241204 || ^19.0.0
      sass: ^1.3.0
    peerDependenciesMeta:
      '@opentelemetry/api':
        optional: true
      '@playwright/test':
        optional: true
      babel-plugin-react-compiler:
        optional: true
      sass:
        optional: true

  node-domexception@1.0.0:
    resolution: {integrity: sha512-/jKZoMpw0F8GRwl4/eLROPA3cfcXtLApP0QzLmUT/HuPCZWyB7IY9ZrMeKw2O/nFIqPQB3PVM9aYm0F312AXDQ==}
    engines: {node: '>=10.5.0'}
    deprecated: Use your platform's native DOMException instead

  node-domexception@2.0.2:
    resolution: {integrity: sha512-Qf9vHK9c5MGgUXj8SnucCIS4oEPuUstjRaMplLGeZpbWMfNV1rvEcXuwoXfN51dUfD1b4muPHPQtCx/5Dj/QAA==}
    engines: {node: '>=16'}
    deprecated: Use your platform's native DOMException instead

  node-fetch@2.7.0:
    resolution: {integrity: sha512-c4FRfUm/dbcWZ7U+1Wq0AwCyFL+3nt2bEw05wfxSz+DWpWsitgmSgYmy2dQdWyKC1694ELPqMs/YzUSNozLt8A==}
    engines: {node: 4.x || >=6.0.0}
    peerDependencies:
      encoding: ^0.1.0
    peerDependenciesMeta:
      encoding:
        optional: true

  node-gyp-build-optional-packages@5.2.2:
    resolution: {integrity: sha512-s+w+rBWnpTMwSFbaE0UXsRlg7hU4FjekKU4eyAih5T8nJuNZT1nNsskXpxmeqSK9UzkBl6UgRlnKc8hz8IEqOw==}
    hasBin: true

  object-assign@4.1.1:
    resolution: {integrity: sha512-rJgTQnkUnH1sFw8yT6VSU3zD3sWmu6sZhIseY8VX+GRu3P6F7Fu+JNDoXfklElbLJSnc3FUQHVe4cU5hj+BcUg==}
    engines: {node: '>=0.10.0'}

  object-inspect@1.13.4:
    resolution: {integrity: sha512-W67iLl4J2EXEGTbfeHCffrjDfitvLANg0UlX3wFUUSTx92KXRFegMHUVgSqE+wvhAbi4WqjGg9czysTV2Epbew==}
    engines: {node: '>= 0.4'}

  object-keys@1.1.1:
    resolution: {integrity: sha512-NuAESUOUMrlIXOfHKzD6bpPu3tYt3xvjNdRIQ+FeT0lNb4K8WR70CaDxhuNguS2XG+GjkyMwOzsN5ZktImfhLA==}
    engines: {node: '>= 0.4'}

  object.assign@4.1.7:
    resolution: {integrity: sha512-nK28WOo+QIjBkDduTINE4JkF/UJJKyf2EJxvJKfblDpyg0Q+pkOHNTL0Qwy6NP6FhE/EnzV73BxxqcJaXY9anw==}
    engines: {node: '>= 0.4'}

  object.entries@1.1.9:
    resolution: {integrity: sha512-8u/hfXFRBD1O0hPUjioLhoWFHRmt6tKA4/vZPyckBr18l1KE9uHrFaFaUi8MDRTpi4uak2goyPTSNJLXX2k2Hw==}
    engines: {node: '>= 0.4'}

  object.fromentries@2.0.8:
    resolution: {integrity: sha512-k6E21FzySsSK5a21KRADBd/NGneRegFO5pLHfdQLpRDETUNJueLXs3WCzyQ3tFRDYgbq3KHGXfTbi2bs8WQ6rQ==}
    engines: {node: '>= 0.4'}

  object.groupby@1.0.3:
    resolution: {integrity: sha512-+Lhy3TQTuzXI5hevh8sBGqbmurHbbIjAi0Z4S63nthVLmLxfbj4T54a4CfZrXIrt9iP4mVAPYMo/v99taj3wjQ==}
    engines: {node: '>= 0.4'}

  object.values@1.2.1:
    resolution: {integrity: sha512-gXah6aZrcUxjWg2zR2MwouP2eHlCBzdV4pygudehaKXSGW4v2AsRQUK+lwwXhii6KFZcunEnmSUoYp5CXibxtA==}
    engines: {node: '>= 0.4'}

  on-finished@2.4.1:
    resolution: {integrity: sha512-oVlzkg3ENAhCk2zdv7IJwd/QUD4z2RxRwpkcGY8psCVcCYZNq4wYnVWALHM+brtuJjePWiYF/ClmuDr8Ch5+kg==}
    engines: {node: '>= 0.8'}

  on-headers@1.1.0:
    resolution: {integrity: sha512-737ZY3yNnXy37FHkQxPzt4UZ2UWPWiCZWLvFZ4fu5cueciegX0zGPnrlY6bwRg4FdQOe9YU8MkmJwGhoMybl8A==}
    engines: {node: '>= 0.8'}

  once@1.4.0:
    resolution: {integrity: sha512-lNaJgI+2Q5URQBkccEKHTQOPaXdUxnZZElQTZY0MFUAuaEqe1E+Nyvgdz/aIyNi6Z9MzO5dv1H8n58/GELp3+w==}

  onetime@2.0.1:
    resolution: {integrity: sha512-oyyPpiMaKARvvcgip+JV+7zci5L8D1W9RZIz2l1o08AM3pfspitVWnPt3mzHcBPp12oYMTy0pqrFs/C+m3EwsQ==}
    engines: {node: '>=4'}

  open@7.4.2:
    resolution: {integrity: sha512-MVHddDVweXZF3awtlAS+6pgKLlm/JgxZ90+/NBurBoQctVOOB/zDdVjcyPzQ+0laDGbsWgrRkflI65sQeOgT9Q==}
    engines: {node: '>=8'}

  open@8.4.2:
    resolution: {integrity: sha512-7x81NCL719oNbsq/3mh+hVrAWmFuEYUqrq/Iw3kUzH8ReypT9QQ0BLoJS7/G9k6N81XjW4qHWtjWwe/9eLy1EQ==}
    engines: {node: '>=12'}

  openai@4.104.0:
    resolution: {integrity: sha512-p99EFNsA/yX6UhVO93f5kJsDRLAg+CTA2RBqdHK4RtK8u5IJw32Hyb2dTGKbnnFmnuoBv5r7Z2CURI9sGZpSuA==}
    hasBin: true
    peerDependencies:
      ws: ^8.18.0
      zod: ^3.23.8
    peerDependenciesMeta:
      ws:
        optional: true
      zod:
        optional: true

  openai@4.47.1:
    resolution: {integrity: sha512-WWSxhC/69ZhYWxH/OBsLEirIjUcfpQ5+ihkXKp06hmeYXgBBIUCa9IptMzYx6NdkiOCsSGYCnTIsxaic3AjRCQ==}
    hasBin: true

  openapi3-ts@4.4.0:
    resolution: {integrity: sha512-9asTNB9IkKEzWMcHmVZE7Ts3kC9G7AFHfs8i7caD8HbI76gEjdkId4z/AkP83xdZsH7PLAnnbl47qZkXuxpArw==}

  opener@1.5.2:
    resolution: {integrity: sha512-ur5UIdyw5Y7yEj9wLzhqXiy6GZ3Mwx0yGI+5sMn2r0N0v3cKJvUmFH5yPP+WXh9e0xfyzyJX95D8l088DNFj7A==}
    hasBin: true

  optionator@0.9.4:
    resolution: {integrity: sha512-6IpQ7mKUxRcZNLIObR0hz7lxsapSSIYNZJwXPGeF0mTVqGKFIXj1DQcMoT22S3ROcLyY/rz0PWaWZ9ayWmad9g==}
    engines: {node: '>= 0.8.0'}

  os-tmpdir@1.0.2:
    resolution: {integrity: sha512-D2FR03Vir7FIu45XBY20mTb+/ZSWB00sjU9jdQXt83gDrI4Ztz5Fs7/yy74g2N5SVQY4xY1qDr4rNddwYRVX0g==}
    engines: {node: '>=0.10.0'}

  own-keys@1.0.1:
    resolution: {integrity: sha512-qFOyK5PjiWZd+QQIh+1jhdb9LpxTF0qs7Pm8o5QHYZ0M3vKqSqzsZaEB6oWlxZ+q2sJBMI/Ktgd2N5ZwQoRHfg==}
    engines: {node: '>= 0.4'}

  p-limit@2.3.0:
    resolution: {integrity: sha512-//88mFWSJx8lxCzwdAABTJL2MyWB12+eIY7MDL2SqLmAkeKU9qxRvWuSyTjm3FUmpBEMuFfckAIqEaVGUDxb6w==}
    engines: {node: '>=6'}

  p-limit@3.1.0:
    resolution: {integrity: sha512-TYOanM3wGwNGsZN2cVTYPArw454xnXj5qmWF1bEoAc4+cU/ol7GVh7odevjp1FNHduHc3KZMcFduxU5Xc6uJRQ==}
    engines: {node: '>=10'}

  p-locate@4.1.0:
    resolution: {integrity: sha512-R79ZZ/0wAxKGu3oYMlz8jy/kbhsNrS7SKZ7PxEHBgJ5+F2mtFW2fK2cOtBh1cHYkQsbzFV7I+EoRKe6Yt0oK7A==}
    engines: {node: '>=8'}

  p-locate@5.0.0:
    resolution: {integrity: sha512-LaNjtRWUBY++zB5nE/NwcaoMylSPk+S+ZHNB1TzdbMJMny6dynpAGt7X/tl/QYq3TIeE6nxHppbo2LGymrG5Pw==}
    engines: {node: '>=10'}

  p-try@2.2.0:
    resolution: {integrity: sha512-R4nPAVTAU0B9D35/Gk3uJf/7XYbQcyohSKdvAxIRSNghFl4e71hVoGnBNQz9cWaXxO2I10KTC+3jMdvvoKw6dQ==}
    engines: {node: '>=6'}

  pac-proxy-agent@7.2.0:
    resolution: {integrity: sha512-TEB8ESquiLMc0lV8vcd5Ql/JAKAoyzHFXaStwjkzpOpC5Yv+pIzLfHvjTSdf3vpa2bMiUQrg9i6276yn8666aA==}
    engines: {node: '>= 14'}

  pac-resolver@7.0.1:
    resolution: {integrity: sha512-5NPgf87AT2STgwa2ntRMr45jTKrYBGkVU36yT0ig/n/GMAa3oPqhZfIQ2kMEimReg0+t9kZViDVZ83qfVUlckg==}
    engines: {node: '>= 14'}

  parent-module@1.0.1:
    resolution: {integrity: sha512-GQ2EWRpQV8/o+Aw8YqtfZZPfNRWZYkbidE9k5rpl/hC3vtHHBfGm2Ifi6qWV+coDGkrUKZAxE3Lot5kcsRlh+g==}
    engines: {node: '>=6'}

  parse-cache-control@1.0.1:
    resolution: {integrity: sha512-60zvsJReQPX5/QP0Kzfd/VrpjScIQ7SHBW6bFCYfEP+fp0Eppr1SHhIO5nd1PjZtvclzSzES9D/p5nFJurwfWg==}

  parse-entities@4.0.2:
    resolution: {integrity: sha512-GG2AQYWoLgL877gQIKeRPGO1xF9+eG1ujIb5soS5gPvLQ1y2o8FL90w2QWNdf9I361Mpp7726c+lj3U0qK1uGw==}

  parseurl@1.3.3:
    resolution: {integrity: sha512-CiyeOxFT/JZyN5m0z9PfXw4SCBJ6Sygz1Dpl0wqjlhDEGGBP1GnsUVEL0p63hoG1fcj3fHynXi9NYO4nWOL+qQ==}
    engines: {node: '>= 0.8'}

  path-exists@4.0.0:
    resolution: {integrity: sha512-ak9Qy5Q7jYb2Wwcey5Fpvg2KoAc/ZIhLSLOSBmRmygPsGwkVVt0fZa0qrtMz+m6tJTAHfZQ8FnmB4MG4LWy7/w==}
    engines: {node: '>=8'}

  path-is-absolute@1.0.1:
    resolution: {integrity: sha512-AVbw3UJ2e9bq64vSaS9Am0fje1Pa8pbGqTTsmXfaIiMpnr5DlDhfJOuLj9Sf95ZPVDAUerDfEk88MPmPe7UCQg==}
    engines: {node: '>=0.10.0'}

  path-key@3.1.1:
    resolution: {integrity: sha512-ojmeN0qd+y0jszEtoY48r0Peq5dwMEkIlCOu6Q5f41lfkswXuKtYrhgoTpLnyIcHm24Uhqx+5Tqm2InSwLhE6Q==}
    engines: {node: '>=8'}

  path-parse@1.0.7:
    resolution: {integrity: sha512-LDJzPVEEEPR+y48z93A0Ed0yXb8pAByGWo/k5YYdYgpY2/2EsOsksJrq7lOHxryrVOn1ejG6oAp8ahvOIQD8sw==}

  path-to-regexp@0.1.12:
    resolution: {integrity: sha512-RA1GjUVMnvYFxuqovrEqZoxxW5NUZqbwKtYz/Tt7nXerk0LbLblQmrsgdeOxV5SFHf0UDggjS/bSeOZwt1pmEQ==}

  pend@1.2.0:
    resolution: {integrity: sha512-F3asv42UuXchdzt+xXqfW1OGlVBe+mxa2mqI0pg5yAHZPvFmY3Y6drSf/GQ1A86WgWEN9Kzh/WrgKa6iGcHXLg==}

  pg-int8@1.0.1:
    resolution: {integrity: sha512-WCtabS6t3c8SkpDBUlb1kjOs7l66xsGdKpIPZsg4wR+B3+u9UAum2odSsF9tnvxg80h4ZxLWMy4pRjOsFIqQpw==}
    engines: {node: '>=4.0.0'}

  pg-protocol@1.10.3:
    resolution: {integrity: sha512-6DIBgBQaTKDJyxnXaLiLR8wBpQQcGWuAESkRBX/t6OwA8YsqP+iVSiond2EDy6Y/dsGk8rh/jtax3js5NeV7JQ==}

  pg-types@2.2.0:
    resolution: {integrity: sha512-qTAAlrEsl8s4OiEQY69wDvcMIdQN6wdz5ojQiOy6YRMuynxenON0O5oCpJI6lshc6scgAY8qvJ2On/p+CXY0GA==}
    engines: {node: '>=4'}

  picocolors@1.1.1:
    resolution: {integrity: sha512-xceH2snhtb5M9liqDsmEw56le376mTZkEX/jEb/RxNFyegNul7eNslCXP9FDj/Lcu0X8KEyMceP2ntpaHrDEVA==}

  picomatch@2.3.1:
    resolution: {integrity: sha512-JU3teHTNjmE2VCGFzuY8EXzCDVwEqB2a8fsIvwaStHhAWJEeVd1o1QD80CU6+ZdEXXSLbSsuLwJjkCBWqRQUVA==}
    engines: {node: '>=8.6'}

  picomatch@4.0.2:
    resolution: {integrity: sha512-M7BAV6Rlcy5u+m6oPhAPFgJTzAioX/6B0DxyvDlo9l8+T3nLKbrczg2WLUyzd45L8RqfUMyGPzekbMvX2Ldkwg==}
    engines: {node: '>=12'}

  pluralize@8.0.0:
    resolution: {integrity: sha512-Nc3IT5yHzflTfbjgqWcCPpo7DaKy4FnpB0l/zCAW0Tc7jxAiuqSxHasntB3D7887LSrA93kDJ9IXovxJYxyLCA==}
    engines: {node: '>=4'}

  possible-typed-array-names@1.1.0:
    resolution: {integrity: sha512-/+5VFTchJDoVj3bhoqi6UeymcD00DAwb1nJwamzPvHEszJ4FpF6SNNbUbOS8yI56qHzdV8eK0qEfOSiodkTdxg==}
    engines: {node: '>= 0.4'}

  postcss@8.4.31:
    resolution: {integrity: sha512-PS08Iboia9mts/2ygV3eLpY5ghnUcfLV/EXTOW1E2qYxJKGGBUtNjN76FYHnMs36RmARn41bC0AZmn+rR0OVpQ==}
    engines: {node: ^10 || ^12 || >=14}

  postcss@8.5.3:
    resolution: {integrity: sha512-dle9A3yYxlBSrt8Fu+IpjGT8SY8hN0mlaA6GY8t0P5PjIOZemULz/E2Bnm/2dcUOena75OTNkHI76uZBNUUq3A==}
    engines: {node: ^10 || ^12 || >=14}

  postcss@8.5.6:
    resolution: {integrity: sha512-3Ybi1tAuwAP9s0r1UQ2J4n5Y0G05bJkpUIO0/bI9MhwmD70S5aTWbXGBwxHrelT+XM1k6dM0pk+SwNkpTRN7Pg==}
    engines: {node: ^10 || ^12 || >=14}

  postgres-array@2.0.0:
    resolution: {integrity: sha512-VpZrUqU5A69eQyW2c5CA1jtLecCsN2U/bD6VilrFDWq5+5UIEVO7nazS3TEcHf1zuPYO/sqGvUvW62g86RXZuA==}
    engines: {node: '>=4'}

  postgres-bytea@1.0.0:
    resolution: {integrity: sha512-xy3pmLuQqRBZBXDULy7KbaitYqLcmxigw14Q5sj8QBVLqEwXfeybIKVWiqAXTlcvdvb0+xkOtDbfQMOf4lST1w==}
    engines: {node: '>=0.10.0'}

  postgres-date@1.0.7:
    resolution: {integrity: sha512-suDmjLVQg78nMK2UZ454hAG+OAW+HQPZ6n++TNDUX+L0+uUlLywnoxJKDou51Zm+zTCjrCl0Nq6J9C5hP9vK/Q==}
    engines: {node: '>=0.10.0'}

  postgres-interval@1.2.0:
    resolution: {integrity: sha512-9ZhXKM/rw350N1ovuWHbGxnGh/SNJ4cnxHiM0rxE4VN41wsg8P8zWn9hv/buK00RP4WvlOyr/RBDiptyxVbkZQ==}
    engines: {node: '>=0.10.0'}

  prelude-ls@1.2.1:
    resolution: {integrity: sha512-vkcDPrRZo1QZLbn5RLGPpg/WmIQ65qoWWhcGKf/b5eplkkarX0m9z8ppCat4mlOqUsWpyNuYgO3VRyrYHSzX5g==}
    engines: {node: '>= 0.8.0'}

  progress@2.0.3:
    resolution: {integrity: sha512-7PiHtLll5LdnKIMw100I+8xJXR5gW2QwWYkT6iJva0bXitZKa/XMrSbdmg3r2Xnaidz9Qumd0VPaMrZlF9V9sA==}
    engines: {node: '>=0.4.0'}

  prop-types@15.8.1:
    resolution: {integrity: sha512-oj87CgZICdulUohogVAR7AjlC0327U4el4L6eAvOqCeudMDVU0NThNaV+b9Df4dXgSP1gXMTnPdhfe/2qDH5cg==}

  property-information@7.0.0:
    resolution: {integrity: sha512-7D/qOz/+Y4X/rzSB6jKxKUsQnphO046ei8qxG59mtM3RG3DHgTK81HrxrmoDVINJb8NKT5ZsRbwHvQ6B68Iyhg==}

  proxy-addr@2.0.7:
    resolution: {integrity: sha512-llQsMLSUDUPT44jdrU/O37qlnifitDP+ZwrmmZcoSKyLKvtZxpyV0n2/bD/N4tBAAZ/gJEdZU7KMraoK1+XYAg==}
    engines: {node: '>= 0.10'}

  proxy-agent@6.3.1:
    resolution: {integrity: sha512-Rb5RVBy1iyqOtNl15Cw/llpeLH8bsb37gM1FUfKQ+Wck6xHlbAhWGUFiTRHtkjqGTA5pSHz6+0hrPW/oECihPQ==}
    engines: {node: '>= 14'}

  proxy-agent@6.5.0:
    resolution: {integrity: sha512-TmatMXdr2KlRiA2CyDu8GqR8EjahTG3aY3nXjdzFyoZbmB8hrBsTyMezhULIXKnC0jpfjlmiZ3+EaCzoInSu/A==}
    engines: {node: '>= 14'}

  proxy-from-env@1.1.0:
    resolution: {integrity: sha512-D+zkORCbA9f1tdWRK0RaCR3GPv50cMxcrz4X8k5LTSUD1Dkw47mKJEZQNunItRTkWwgtaUSo1RVFRIG9ZXiFYg==}

  ps-list@8.1.1:
    resolution: {integrity: sha512-OPS9kEJYVmiO48u/B9qneqhkMvgCxT+Tm28VCEJpheTpl8cJ0ffZRRNgS5mrQRTrX5yRTpaJ+hRDeefXYmmorQ==}
    engines: {node: ^12.20.0 || ^14.13.1 || >=16.0.0}

  pump@3.0.3:
    resolution: {integrity: sha512-todwxLMY7/heScKmntwQG8CXVkWUOdYxIvY2s0VWAAMh/nd8SoYiRaKjlr7+iCs984f2P8zvrfWcDDYVb73NfA==}

  punycode@2.3.1:
    resolution: {integrity: sha512-vYt7UD1U9Wg6138shLtLOvdAu+8DsC/ilFtEVHcH+wydcSpNE20AfSOduf6MkRFahL5FY7X1oU7nKVZFtfq8Fg==}
    engines: {node: '>=6'}

  puppeteer-core@21.11.0:
    resolution: {integrity: sha512-ArbnyA3U5SGHokEvkfWjW+O8hOxV1RSJxOgriX/3A4xZRqixt9ZFHD0yPgZQF05Qj0oAqi8H/7stDorjoHY90Q==}
    engines: {node: '>=16.13.2'}

  puppeteer-core@24.14.0:
    resolution: {integrity: sha512-NO9XpCl+i8oB0zJp81iPhzMo2QK8/JTj4ramSvTpGCo9CPCNo4AZ8qVOGpSgXzlcOfOT3VHOkzTfPo08GOE5jA==}
    engines: {node: '>=18'}

  qs@6.13.0:
    resolution: {integrity: sha512-+38qI9SOr8tfZ4QmJNplMUxqjbe7LKvvZgWdExBOmd+egZTtjLB67Gu0HRX3u/XOq7UU2Nx6nsjvS16Z9uwfpg==}
    engines: {node: '>=0.6'}

  queue-microtask@1.2.3:
    resolution: {integrity: sha512-NuaNSa6flKT5JaSYQzJok04JzTL1CA6aGhv5rfLW3PgqA+M2ChpZQnAC8h8i4ZFkBS8X5RqkDBHA7r4hej3K9A==}

  range-parser@1.2.1:
    resolution: {integrity: sha512-Hrgsx+orqoygnmhFbKaHE6c296J+HTAQXoxEF6gNupROmmGJRoyzfG3ccAveqCBrwr/2yxQ5BVd/GTl5agOwSg==}
    engines: {node: '>= 0.6'}

  raw-body@2.5.2:
    resolution: {integrity: sha512-8zGqypfENjCIqGhgXToC8aB2r7YrBX+AQAfIPs/Mlk+BtPTztOvTS01NRW/3Eh60J+a48lt8qsCzirQ6loCVfA==}
    engines: {node: '>= 0.8'}

  react-dom@19.1.0:
    resolution: {integrity: sha512-Xs1hdnE+DyKgeHJeJznQmYMIBG3TKIHJJT95Q58nHLSrElKlGQqDTR2HQ9fx5CN/Gk6Vh/kupBTDLU11/nDk/g==}
    peerDependencies:
      react: ^19.1.0

  react-is@16.13.1:
    resolution: {integrity: sha512-24e6ynE2H+OKt4kqsOvNd8kBpV65zoxbA4BVsEOB3ARVWQki/DHzaUoC5KuON/BiccDaCCTZBuOcfZs70kR8bQ==}

  react-markdown@10.1.0:
    resolution: {integrity: sha512-qKxVopLT/TyA6BX3Ue5NwabOsAzm0Q7kAPwq6L+wWDwisYs7R8vZ0nRXqq6rkueboxpkjvLGU9fWifiX/ZZFxQ==}
    peerDependencies:
      '@types/react': '>=18'
      react: '>=18'

  react-remove-scroll-bar@2.3.8:
    resolution: {integrity: sha512-9r+yi9+mgU33AKcj6IbT9oRCO78WriSj6t/cF8DWBZJ9aOGPOTEDvdUDz1FwKim7QXWwmHqtdHnRJfhAxEG46Q==}
    engines: {node: '>=10'}
    peerDependencies:
      '@types/react': '*'
      react: ^16.8.0 || ^17.0.0 || ^18.0.0 || ^19.0.0
    peerDependenciesMeta:
      '@types/react':
        optional: true

  react-remove-scroll@2.6.3:
    resolution: {integrity: sha512-pnAi91oOk8g8ABQKGF5/M9qxmmOPxaAnopyTHYfqYEwJhyFrbbBtHuSgtKEoH0jpcxx5o3hXqH1mNd9/Oi+8iQ==}
    engines: {node: '>=10'}
    peerDependencies:
      '@types/react': '*'
      react: ^16.8.0 || ^17.0.0 || ^18.0.0 || ^19.0.0 || ^19.0.0-rc
    peerDependenciesMeta:
      '@types/react':
        optional: true

  react-style-singleton@2.2.3:
    resolution: {integrity: sha512-b6jSvxvVnyptAiLjbkWLE/lOnR4lfTtDAl+eUC7RZy+QQWc6wRzIV2CE6xBuMmDxc2qIihtDCZD5NPOFl7fRBQ==}
    engines: {node: '>=10'}
    peerDependencies:
      '@types/react': '*'
      react: ^16.8.0 || ^17.0.0 || ^18.0.0 || ^19.0.0 || ^19.0.0-rc
    peerDependenciesMeta:
      '@types/react':
        optional: true

  react@19.1.0:
    resolution: {integrity: sha512-FS+XFBNvn3GTAWq26joslQgWNoFu08F4kl0J4CgdNKADkdSGXQyTCnKteIAJy96Br6YbpEU1LSzV5dYtjMkMDg==}
    engines: {node: '>=0.10.0'}

  redis-errors@1.2.0:
    resolution: {integrity: sha512-1qny3OExCf0UvUV/5wpYKf2YwPcOqXzkwKKSmKHiE6ZMQs5heeE/c8eXK+PNllPvmjgAbfnsbpkGZWy8cBpn9w==}
    engines: {node: '>=4'}

  redis-parser@3.0.0:
    resolution: {integrity: sha512-DJnGAeenTdpMEH6uAJRK/uiyEIH9WVsUmoLwzudwGJUwZPp80PDBWPHXSAGNPwNvIXAbe7MSUB1zQFugFml66A==}
    engines: {node: '>=4'}

  redis@5.5.6:
    resolution: {integrity: sha512-hbpqBfcuhWHOS9YLNcXcJ4akNr7HFX61Dq3JuFZ9S7uU7C7kvnzuH2PDIXOP62A3eevvACoG8UacuXP3N07xdg==}
    engines: {node: '>= 18'}

  reflect.getprototypeof@1.0.10:
    resolution: {integrity: sha512-00o4I+DVrefhv+nX0ulyi3biSHCPDe+yLv5o/p6d/UVlirijB8E16FtfwSAi4g3tcqrQ4lRAqQSoFEZJehYEcw==}
    engines: {node: '>= 0.4'}

  regexp.prototype.flags@1.5.4:
    resolution: {integrity: sha512-dYqgNSZbDwkaJ2ceRd9ojCGjBq+mOm9LmtXnAnEGyHhN/5R7iDW2TRw3h+o/jCFxus3P2LfWIIiwowAjANm7IA==}
    engines: {node: '>= 0.4'}

  remark-gfm@4.0.1:
    resolution: {integrity: sha512-1quofZ2RQ9EWdeN34S79+KExV1764+wCUGop5CPL1WGdD0ocPpu91lzPGbwWMECpEpd42kJGQwzRfyov9j4yNg==}

  remark-parse@11.0.0:
    resolution: {integrity: sha512-FCxlKLNGknS5ba/1lmpYijMUzX2esxW5xQqjWxw2eHFfS2MSdaHVINFmhjo+qN1WhZhNimq0dZATN9pH0IDrpA==}

  remark-rehype@11.1.2:
    resolution: {integrity: sha512-Dh7l57ianaEoIpzbp0PC9UKAdCSVklD8E5Rpw7ETfbTl3FqcOOgq5q2LVDhgGCkaBv7p24JXikPdvhhmHvKMsw==}

  remark-stringify@11.0.0:
    resolution: {integrity: sha512-1OSmLd3awB/t8qdoEOMazZkNsfVTeY4fTsgzcQFdXNq8ToTN4ZGwrMnlda4K6smTFKD+GRV6O48i6Z4iKgPPpw==}

  require-directory@2.1.1:
    resolution: {integrity: sha512-fGxEI7+wsG9xrvdjsrlmL22OMTTiHRwAMroiEeMgq8gzoLC/PQr7RsRDSTLUg/bZAZtF+TVIkHc6/4RIKrui+Q==}
    engines: {node: '>=0.10.0'}

  require-from-string@2.0.2:
    resolution: {integrity: sha512-Xf0nWe6RseziFMu+Ap9biiUbmplq6S9/p+7w7YXP/JBHhrUDDUhwa+vANyubuqfZWTveU//DYVGsDG7RKL/vEw==}
    engines: {node: '>=0.10.0'}

  require-in-the-middle@7.5.2:
    resolution: {integrity: sha512-gAZ+kLqBdHarXB64XpAe2VCjB7rIRv+mU8tfRWziHRJ5umKsIHN2tLLv6EtMw7WCdP19S0ERVMldNvxYCHnhSQ==}
    engines: {node: '>=8.6.0'}

  require-main-filename@2.0.0:
    resolution: {integrity: sha512-NKN5kMDylKuldxYLSUfrbo5Tuzh4hd+2E8NPPX02mZtn1VuREQToYe/ZdlJy+J3uCpfaiGF05e7B8W0iXbQHmg==}

  resolve-from@4.0.0:
    resolution: {integrity: sha512-pb/MYmXstAkysRFx8piNI1tGFNQIFA3vkE3Gq4EuA1dF6gHp/+vgZqsCGJapvy8N3Q+4o7FwvquPJcnZ7RYy4g==}
    engines: {node: '>=4'}

  resolve-pkg-maps@1.0.0:
    resolution: {integrity: sha512-seS2Tj26TBVOC2NIc2rOe2y2ZO7efxITtLZcGSOnHHNOQ7CkiUBfw0Iw2ck6xkIhPwLhKNLS8BO+hEpngQlqzw==}

  resolve@1.22.10:
    resolution: {integrity: sha512-NPRy+/ncIMeDlTAsuqwKIiferiawhefFJtkNSW0qZJEqMEb+qBt/77B/jGeeek+F0uOeN05CDa6HXbbIgtVX4w==}
    engines: {node: '>= 0.4'}
    hasBin: true

  resolve@2.0.0-next.5:
    resolution: {integrity: sha512-U7WjGVG9sH8tvjW5SmGbQuui75FiyjAX72HX15DwBBwF9dNiQZRQAg9nnPhYy+TUnE0+VcrttuvNI8oSxZcocA==}
    hasBin: true

  restore-cursor@2.0.0:
    resolution: {integrity: sha512-6IzJLuGi4+R14vwagDHX+JrXmPVtPpn4mffDJ1UdR7/Edm87fl6yi8mMBIVvFtJaNTUvjughmW4hwLhRG7gC1Q==}
    engines: {node: '>=4'}

  reusify@1.1.0:
    resolution: {integrity: sha512-g6QUff04oZpHs0eG5p83rFLhHeV00ug/Yf9nZM6fLeUrPguBTkTQOdpAWWspMh55TZfVQDPaN3NQJfbVRAxdIw==}
    engines: {iojs: '>=1.0.0', node: '>=0.10.0'}

  rimraf@2.7.1:
    resolution: {integrity: sha512-uWjbaKIK3T1OSVptzX7Nl6PvQ3qAGtKEtVRjRuazjfL3Bx5eI409VZSqgND+4UNnmzLVdPj9FqFJNPqBZFve4w==}
    deprecated: Rimraf versions prior to v4 are no longer supported
    hasBin: true

  rimraf@3.0.2:
    resolution: {integrity: sha512-JZkJMZkAGFFPP2YqXZXPbMlMBgsxzE8ILs4lMIX/2o0L9UBw9O/Y3o6wFw/i9YLapcUJWwqbi3kdxIPdC62TIA==}
    deprecated: Rimraf versions prior to v4 are no longer supported
    hasBin: true

  robots-parser@3.0.1:
    resolution: {integrity: sha512-s+pyvQeIKIZ0dx5iJiQk1tPLJAWln39+MI5jtM8wnyws+G5azk+dMnMX0qfbqNetKKNgcWWOdi0sfm+FbQbgdQ==}
    engines: {node: '>=10.0.0'}

  run-async@2.4.1:
    resolution: {integrity: sha512-tvVnVv01b8c1RrA6Ep7JkStj85Guv/YrMcwqYQnwjsAS2cTmmPGBBjAjpCW7RrSodNSoE2/qg9O4bceNvUuDgQ==}
    engines: {node: '>=0.12.0'}

  run-parallel@1.2.0:
    resolution: {integrity: sha512-5l4VyZR86LZ/lDxZTR6jqL8AFE2S0IFLMP26AbjsLVADxHdhB/c0GUsH+y39UfCi3dzz8OlQuPmnaJOMoDHQBA==}

  rxjs@6.6.7:
    resolution: {integrity: sha512-hTdwr+7yYNIT5n4AMYp85KA6yw2Va0FLa3Rguvbpa4W3I5xynaBZo41cM3XM+4Q6fRMj3sBYIR1VAmZMXYJvRQ==}
    engines: {npm: '>=2.0.0'}

  safe-array-concat@1.1.3:
    resolution: {integrity: sha512-AURm5f0jYEOydBj7VQlVvDrjeFgthDdEF5H1dP+6mNpoXOMo1quQqJ4wvJDyRZ9+pO3kGWoOdmV08cSv2aJV6Q==}
    engines: {node: '>=0.4'}

  safe-buffer@5.2.1:
    resolution: {integrity: sha512-rp3So07KcdmmKbGvgaNxQSJr7bGVSVk5S9Eq1F+ppbRo70+YeaDxkw5Dd8NPN+GD6bjnYm2VuPuCXmpuYvmCXQ==}

  safe-push-apply@1.0.0:
    resolution: {integrity: sha512-iKE9w/Z7xCzUMIZqdBsp6pEQvwuEebH4vdpjcDWnyzaI6yl6O9FHvVpmGelvEHNsoY6wGblkxR6Zty/h00WiSA==}
    engines: {node: '>= 0.4'}

  safe-regex-test@1.1.0:
    resolution: {integrity: sha512-x/+Cz4YrimQxQccJf5mKEbIa1NzeCRNI5Ecl/ekmlYaampdNLPalVyIcCZNNH3MvmqBugV5TMYZXv0ljslUlaw==}
    engines: {node: '>= 0.4'}

  safer-buffer@2.1.2:
    resolution: {integrity: sha512-YZo3K82SD7Riyi0E1EQPojLz7kpepnSQI9IyPbHHg1XXXevb5dJI7tpyN2ADxGcQbHG7vcyRHk0cbwqcQriUtg==}

  scheduler@0.26.0:
    resolution: {integrity: sha512-NlHwttCI/l5gCPR3D1nNXtWABUmBwvZpEQiD4IXSbIDq8BzLIK/7Ir5gTFSGZDUu37K5cMNp0hFtzO38sC7gWA==}

  secure-json-parse@2.7.0:
    resolution: {integrity: sha512-6aU+Rwsezw7VR8/nyvKTx8QpWH9FrcYiXXlqC4z5d5XQBDRqtbfsRjnwGyqbi3gddNtWHuEk9OANUotL26qKUw==}

  semver@5.7.2:
    resolution: {integrity: sha512-cBznnQ9KjJqU67B52RMC65CMarK2600WFnbkcaiwWq3xy/5haFJlshgnpjovMVJ+Hff49d8GEn0b87C5pDQ10g==}
    hasBin: true

  semver@6.3.1:
    resolution: {integrity: sha512-BR7VvDCVHO+q2xBEWskxS6DJE1qRnb7DxzUrogb71CWoSficBxYsiAGd+Kl0mmq/MprG9yArRkyrQxTO6XjMzA==}
    hasBin: true

  semver@7.7.1:
    resolution: {integrity: sha512-hlq8tAfn0m/61p4BVRcPzIGr6LKiMwo4VM6dGi6pt4qcRkmNzTcWq6eCEjEh+qXjkMDvPlOFFSGwQjoEa6gyMA==}
    engines: {node: '>=10'}
    hasBin: true

  semver@7.7.2:
    resolution: {integrity: sha512-RF0Fw+rO5AMf9MAyaRXI4AV0Ulj5lMHqVxxdSgiVbixSCXoEmmX/jk0CuJw4+3SqroYO9VoUh+HcuJivvtJemA==}
    engines: {node: '>=10'}
    hasBin: true

  send@0.19.0:
    resolution: {integrity: sha512-dW41u5VfLXu8SJh5bwRmyYUbAoSB3c9uQh6L8h/KtsFREPWpbX1lrljJo186Jc4nmci/sGUZ9a0a0J2zgfq2hw==}
    engines: {node: '>= 0.8.0'}

  serve-static@1.16.2:
    resolution: {integrity: sha512-VqpjJZKadQB/PEbEwvFdO43Ax5dFBZ2UECszz8bQ7pi7wt//PWe1P6MN7eCnjsatYtBT6EuiClbjSWP2WrIoTw==}
    engines: {node: '>= 0.8.0'}

  set-blocking@2.0.0:
    resolution: {integrity: sha512-KiKBS8AnWGEyLzofFfmvKwpdPzqiy16LvQfK3yv/fVH7Bj13/wl3JSR1J+rfgRE9q7xUJK4qvgS8raSOeLUehw==}

  set-function-length@1.2.2:
    resolution: {integrity: sha512-pgRc4hJ4/sNjWCSS9AmnS40x3bNMDTknHgL5UaMBTMyJnU90EgWh1Rz+MC9eFu4BuN/UwZjKQuY/1v3rM7HMfg==}
    engines: {node: '>= 0.4'}

  set-function-name@2.0.2:
    resolution: {integrity: sha512-7PGFlmtwsEADb0WYyvCMa1t+yke6daIG4Wirafur5kcf+MhUnPms1UeR0CKQdTZD81yESwMHbtn+TR+dMviakQ==}
    engines: {node: '>= 0.4'}

  set-proto@1.0.0:
    resolution: {integrity: sha512-RJRdvCo6IAnPdsvP/7m6bsQqNnn1FCBX5ZNtFL98MmFF/4xAIJTIg1YbHW5DC2W5SKZanrC6i4HsJqlajw/dZw==}
    engines: {node: '>= 0.4'}

  setprototypeof@1.2.0:
    resolution: {integrity: sha512-E5LDX7Wrp85Kil5bhZv46j8jOeboKq5JMmYM3gVGdGH8xFpPWXUMsNrlODCrkoxMEeNi/XZIwuRvY4XNwYMJpw==}

  sharp@0.33.5:
    resolution: {integrity: sha512-haPVm1EkS9pgvHrQ/F3Xy+hgcuMV0Wm9vfIBSiwZ05k+xgb0PkBQpGsAA/oWdDobNaZTH5ppvHtzCFbnSEwHVw==}
    engines: {node: ^18.17.0 || ^20.3.0 || >=21.0.0}

  shebang-command@2.0.0:
    resolution: {integrity: sha512-kHxr2zZpYtdmrN1qDjrrX/Z1rR1kG8Dx+gkpK1G4eXmvXswmcE1hTWBWYUzlraYw1/yZp6YuDY77YtvbN0dmDA==}
    engines: {node: '>=8'}

  shebang-regex@3.0.0:
    resolution: {integrity: sha512-7++dFhtcx3353uBaq8DDR4NuxBetBzC7ZQOhmTQInHEd6bSrXdiEyzCvG07Z44UYdLShWUyXt5M/yhz8ekcb1A==}
    engines: {node: '>=8'}

  shimmer@1.2.1:
    resolution: {integrity: sha512-sQTKC1Re/rM6XyFM6fIAGHRPVGvyXfgzIDvzoq608vM+jeyVD0Tu1E6Np0Kc2zAIFWIj963V2800iF/9LPieQw==}

  side-channel-list@1.0.0:
    resolution: {integrity: sha512-FCLHtRD/gnpCiCHEiJLOwdmFP+wzCmDEkc9y7NsYxeF4u7Btsn1ZuwgwJGxImImHicJArLP4R0yX4c2KCrMrTA==}
    engines: {node: '>= 0.4'}

  side-channel-map@1.0.1:
    resolution: {integrity: sha512-VCjCNfgMsby3tTdo02nbjtM/ewra6jPHmpThenkTYh8pG9ucZ/1P8So4u4FGBek/BjpOVsDCMoLA/iuBKIFXRA==}
    engines: {node: '>= 0.4'}

  side-channel-weakmap@1.0.2:
    resolution: {integrity: sha512-WPS/HvHQTYnHisLo9McqBHOJk2FkHO/tlpvldyrnem4aeQp4hai3gythswg6p01oSoTl58rcpiFAjF2br2Ak2A==}
    engines: {node: '>= 0.4'}

  side-channel@1.1.0:
    resolution: {integrity: sha512-ZX99e6tRweoUXqR+VBrslhda51Nh5MTQwou5tnUDgbtyM0dBgmhEDtWGP/xbKn6hqfPRHujUNwz5fy/wbbhnpw==}
    engines: {node: '>= 0.4'}

  signal-exit@3.0.7:
    resolution: {integrity: sha512-wnD2ZE+l+SPC/uoS0vXeE9L1+0wuaMqKlfz9AMUo38JsyLSBWSFcHR1Rri62LZc12vLr1gb3jl7iwQhgwpAbGQ==}

  simple-git@3.27.0:
    resolution: {integrity: sha512-ivHoFS9Yi9GY49ogc6/YAi3Fl9ROnF4VyubNylgCkA+RVqLaKWnDSzXOVzya8csELIaWaYNutsEuAhZrtOjozA==}

  simple-swizzle@0.2.2:
    resolution: {integrity: sha512-JA//kQgZtbuY83m+xT+tXJkmJncGMTFT+C+g2h2R9uxkYIrE2yy9sgmcLhCnw57/WSD+Eh3J97FPEDFnbXnDUg==}

  sirv@2.0.4:
    resolution: {integrity: sha512-94Bdh3cC2PKrbgSOUqTiGPWVZeSiXfKOVZNJniWoqrWrRkB1CJzBU3NEbiTsPcYy1lDsANA/THzS+9WBiy5nfQ==}
    engines: {node: '>= 10'}

  slugify@1.6.6:
    resolution: {integrity: sha512-h+z7HKHYXj6wJU+AnS/+IH8Uh9fdcX1Lrhg1/VMdf9PwoBQXFcXiAdsy2tSK0P6gKwJLXp02r90ahUCqHk9rrw==}
    engines: {node: '>=8.0.0'}

  smart-buffer@4.2.0:
    resolution: {integrity: sha512-94hK0Hh8rPqQl2xXc3HsaBoOXKV20MToPkcXvwbISWLEs+64sBq5kFgn2kJDHb1Pry9yrP0dxrCI9RRci7RXKg==}
    engines: {node: '>= 6.0.0', npm: '>= 3.0.0'}

  socks-proxy-agent@8.0.5:
    resolution: {integrity: sha512-HehCEsotFqbPW9sJ8WVYB6UbmIMv7kUUORIF2Nncq4VQvBfNBLibW9YZR5dlYCSUhwcD628pRllm7n+E+YTzJw==}
    engines: {node: '>= 14'}

  socks@2.8.6:
    resolution: {integrity: sha512-pe4Y2yzru68lXCb38aAqRf5gvN8YdjP1lok5o0J7BOHljkyCGKVz7H3vpVIXKD27rj2giOJ7DwVyk/GWrPHDWA==}
    engines: {node: '>= 10.0.0', npm: '>= 3.0.0'}

  sonner@2.0.3:
    resolution: {integrity: sha512-njQ4Hht92m0sMqqHVDL32V2Oun9W1+PHO9NDv9FHfJjT3JT22IG4Jpo3FPQy+mouRKCXFWO+r67v6MrHX2zeIA==}
    peerDependencies:
      react: ^18.0.0 || ^19.0.0 || ^19.0.0-rc
      react-dom: ^18.0.0 || ^19.0.0 || ^19.0.0-rc

  source-map-js@1.2.1:
    resolution: {integrity: sha512-UXWMKhLOwVKb728IUtQPXxfYU+usdybtUrK/8uGE8CQMvrhOpwvzDBwj0QhSL7MQc7vIsISBG8VQ8+IDQxpfQA==}
    engines: {node: '>=0.10.0'}

  source-map@0.6.1:
    resolution: {integrity: sha512-UjgapumWlbMhkBgzT7Ykc5YXUT46F0iKu8SGXq0bcwP5dz/h0Plj6enJqjz1Zbq2l5WaqYnrVbwWOWMyF3F47g==}
    engines: {node: '>=0.10.0'}

  source-map@0.7.4:
    resolution: {integrity: sha512-l3BikUxvPOcn5E74dZiq5BGsTb5yEwhaTSzccU6t4sDOH8NWJCstKO5QT2CvtFoK6F0saL7p9xHAqHOlCPJygA==}
    engines: {node: '>= 8'}

  space-separated-tokens@2.0.2:
    resolution: {integrity: sha512-PEGlAwrG8yXGXRjW32fGbg66JAlOAwbObuqVoJpv/mRgoWDQfgH1wDPvtzWyUSNAXBGSk8h755YDbbcEy3SH2Q==}

  speedline-core@1.4.3:
    resolution: {integrity: sha512-DI7/OuAUD+GMpR6dmu8lliO2Wg5zfeh+/xsdyJZCzd8o5JgFUjCeLsBDuZjIQJdwXS3J0L/uZYrELKYqx+PXog==}
    engines: {node: '>=8.0'}

  sprintf-js@1.0.3:
    resolution: {integrity: sha512-D9cPgkvLlV3t3IzL0D0YLvGA9Ahk4PcvVwUbN0dSGr1aP0Nrt4AEnTUbuGvquEC0mA64Gqt1fzirlRs5ibXx8g==}

  sprintf-js@1.1.3:
    resolution: {integrity: sha512-Oo+0REFV59/rz3gfJNKQiBlwfHaSESl1pcGyABQsnnIfWOFt6JNj5gCog2U6MLZ//IGYD+nA8nI+mTShREReaA==}

  sswr@2.2.0:
    resolution: {integrity: sha512-clTszLPZkmycALTHD1mXGU+mOtA/MIoLgS1KGTTzFNVm9rytQVykgRaP+z1zl572cz0bTqj4rFVoC2N+IGK4Sg==}
    peerDependencies:
      svelte: ^4.0.0 || ^5.0.0

  stable-hash@0.0.5:
    resolution: {integrity: sha512-+L3ccpzibovGXFK+Ap/f8LOS0ahMrHTf3xu7mMLSpEGU0EO9ucaysSylKo9eRDFNhWve/y275iPmIZ4z39a9iA==}

  standard-as-callback@2.1.0:
    resolution: {integrity: sha512-qoRRSyROncaz1z0mvYqIE4lCd9p2R90i6GxW3uZv5ucSu8tU7B5HXUP1gG8pVZsYNVaXjk8ClXHPttLyxAL48A==}

  statuses@2.0.1:
    resolution: {integrity: sha512-RwNA9Z/7PrK06rYLIzFMlaF+l73iwpzsqRIFgbMLbTcLD6cOao82TaWefPXQvB2fOC4AjuYSEndS7N/mTCbkdQ==}
    engines: {node: '>= 0.8'}

  streamsearch@1.1.0:
    resolution: {integrity: sha512-Mcc5wHehp9aXz1ax6bZUyY5afg9u2rv5cqQI3mRrYkGC8rW2hM02jWuwjtL++LS5qinSyhj2QfLyNsuc+VsExg==}
    engines: {node: '>=10.0.0'}

  streamx@2.22.1:
    resolution: {integrity: sha512-znKXEBxfatz2GBNK02kRnCXjV+AA4kjZIUxeWSr3UGirZMJfTE9uiwKHobnbgxWyL/JWro8tTq+vOqAK1/qbSA==}

  string-width@2.1.1:
    resolution: {integrity: sha512-nOqH59deCq9SRHlxq1Aw85Jnt4w6KvLKqWVik6oA9ZklXLNIOlqg4F2yrT1MVaTjAqvVwdfeZ7w7aCvJD7ugkw==}
    engines: {node: '>=4'}

  string-width@4.2.3:
    resolution: {integrity: sha512-wKyQRQpjJ0sIp62ErSZdGsjMJWsap5oRNihHhu6G7JVO/9jIB6UyevL+tXuOqrng8j/cxKTWyWUwvSTriiZz/g==}
    engines: {node: '>=8'}

  string.prototype.includes@2.0.1:
    resolution: {integrity: sha512-o7+c9bW6zpAdJHTtujeePODAhkuicdAryFsfVKwA+wGw89wJ4GTY484WTucM9hLtDEOpOvI+aHnzqnC5lHp4Rg==}
    engines: {node: '>= 0.4'}

  string.prototype.matchall@4.0.12:
    resolution: {integrity: sha512-6CC9uyBL+/48dYizRf7H7VAYCMCNTBeM78x/VTUe9bFEaxBepPJDa1Ow99LqI/1yF7kuy7Q3cQsYMrcjGUcskA==}
    engines: {node: '>= 0.4'}

  string.prototype.repeat@1.0.0:
    resolution: {integrity: sha512-0u/TldDbKD8bFCQ/4f5+mNRrXwZ8hg2w7ZR8wa16e8z9XpePWl3eGEcUD0OXpEH/VJH/2G3gjUtR3ZOiBe2S/w==}

  string.prototype.trim@1.2.10:
    resolution: {integrity: sha512-Rs66F0P/1kedk5lyYyH9uBzuiI/kNRmwJAR9quK6VOtIpZ2G+hMZd+HQbbv25MgCA6gEffoMZYxlTod4WcdrKA==}
    engines: {node: '>= 0.4'}

  string.prototype.trimend@1.0.9:
    resolution: {integrity: sha512-G7Ok5C6E/j4SGfyLCloXTrngQIQU3PWtXGst3yM7Bea9FRURf1S42ZHlZZtsNque2FN2PoUhfZXYLNWwEr4dLQ==}
    engines: {node: '>= 0.4'}

  string.prototype.trimstart@1.0.8:
    resolution: {integrity: sha512-UXSH262CSZY1tfu3G3Secr6uGLCFVPMhIqHjlgCUtCCcgihYc/xKs9djMTMUOb2j1mVSeU8EU6NWc/iQKU6Gfg==}
    engines: {node: '>= 0.4'}

  stringify-entities@4.0.4:
    resolution: {integrity: sha512-IwfBptatlO+QCJUo19AqvrPNqlVMpW9YEL2LIVY+Rpv2qsjCGxaDLNRgeGsQWJhfItebuJhsGSLjaBbNSQ+ieg==}

  strip-ansi@4.0.0:
    resolution: {integrity: sha512-4XaJ2zQdCzROZDivEVIDPkcQn8LMFSa8kj8Gxb/Lnwzv9A8VctNZ+lfivC/sV3ivW8ElJTERXZoPBRrZKkNKow==}
    engines: {node: '>=4'}

  strip-ansi@5.2.0:
    resolution: {integrity: sha512-DuRs1gKbBqsMKIZlrffwlug8MHkcnpjs5VPmL1PAh+mA30U0DTotfDZ0d2UUsXpPmPmMMJ6W773MaA3J+lbiWA==}
    engines: {node: '>=6'}

  strip-ansi@6.0.1:
    resolution: {integrity: sha512-Y38VPSHcqkFrCpFnQ9vuSXmquuv5oXOKpGeT6aGrr3o3Gc9AlVa6JBfUSOCnbxGGZF+/0ooI7KrPuUSztUdU5A==}
    engines: {node: '>=8'}

  strip-bom@3.0.0:
    resolution: {integrity: sha512-vavAMRXOgBVNF6nyEEmL3DBK19iRpDcoIwW+swQ+CbGiu7lju6t+JklA1MHweoWtadgt4ISVUsXLyDq34ddcwA==}
    engines: {node: '>=4'}

  strip-json-comments@3.1.1:
    resolution: {integrity: sha512-6fPc+R4ihwqP6N/aIv2f1gMH8lOVtWQHoqC4yK6oSDVVocumAsfCqjkXnqiYMhmMwS/mEHLp7Vehlt3ql6lEig==}
    engines: {node: '>=8'}

  stubborn-fs@1.2.5:
    resolution: {integrity: sha512-H2N9c26eXjzL/S/K+i/RHHcFanE74dptvvjM8iwzwbVcWY/zjBbgRqF3K0DY4+OD+uTTASTBvDoxPDaPN02D7g==}

  style-to-js@1.1.16:
    resolution: {integrity: sha512-/Q6ld50hKYPH3d/r6nr117TZkHR0w0kGGIVfpG9N6D8NymRPM9RqCUv4pRpJ62E5DqOYx2AFpbZMyCPnjQCnOw==}

  style-to-object@1.0.8:
    resolution: {integrity: sha512-xT47I/Eo0rwJmaXC4oilDGDWLohVhR6o/xAQcPQN8q6QBuZVL8qMYL85kLmST5cPjAorwvqIA4qXTRQoYHaL6g==}

  styled-jsx@5.1.6:
    resolution: {integrity: sha512-qSVyDTeMotdvQYoHWLNGwRFJHC+i+ZvdBRYosOFgC+Wg1vx4frN2/RG/NA7SYqqvKNLf39P2LSRA2pu6n0XYZA==}
    engines: {node: '>= 12.0.0'}
    peerDependencies:
      '@babel/core': '*'
      babel-plugin-macros: '*'
      react: '>= 16.8.0 || 17.x.x || ^18.0.0-0 || ^19.0.0-0'
    peerDependenciesMeta:
      '@babel/core':
        optional: true
      babel-plugin-macros:
        optional: true

  supports-color@5.5.0:
    resolution: {integrity: sha512-QjVjwdXIt408MIiAqCX4oUKsgU2EqAGzs2Ppkm4aQYbjm+ZEWEcW4SfFNTr4uMNZma0ey4f5lgLrkB0aX0QMow==}
    engines: {node: '>=4'}

  supports-color@7.2.0:
    resolution: {integrity: sha512-qpCAvRl9stuOHveKsn7HncJRvv501qIacKzQlO/+Lwxc9+0q2wLyv4Dfvt80/DPn2pqOBsJdDiogXGR9+OvwRw==}
    engines: {node: '>=8'}

  supports-preserve-symlinks-flag@1.0.0:
    resolution: {integrity: sha512-ot0WnXS9fgdkgIcePe6RHNk1WA8+muPa6cSjeR3V8K27q9BB1rTE3R1p7Hv0z1ZyAc8s6Vvv8DIyWf681MAt0w==}
    engines: {node: '>= 0.4'}

  svelte@5.23.0:
    resolution: {integrity: sha512-v0lL3NuKontiCxholEiAXCB+BYbndlKbwlDMK0DS86WgGELMJSpyqCSbJeMEMBDwOglnS7Ar2Rq0wwa/z2L8Vg==}
    engines: {node: '>=18'}

  swr@2.3.3:
    resolution: {integrity: sha512-dshNvs3ExOqtZ6kJBaAsabhPdHyeY4P2cKwRCniDVifBMoG/SVI7tfLWqPXriVspf2Rg4tPzXJTnwaihIeFw2A==}
    peerDependencies:
      react: ^16.11.0 || ^17.0.0 || ^18.0.0 || ^19.0.0

  swrev@4.0.0:
    resolution: {integrity: sha512-LqVcOHSB4cPGgitD1riJ1Hh4vdmITOp+BkmfmXRh4hSF/t7EnS4iD+SOTmq7w5pPm/SiPeto4ADbKS6dHUDWFA==}

  swrv@1.1.0:
    resolution: {integrity: sha512-pjllRDr2s0iTwiE5Isvip51dZGR7GjLH1gCSVyE8bQnbAx6xackXsFdojau+1O5u98yHF5V73HQGOFxKUXO9gQ==}
    peerDependencies:
      vue: '>=3.2.26 < 4'

  tailwind-merge@3.2.0:
    resolution: {integrity: sha512-FQT/OVqCD+7edmmJpsgCsY820RTD5AkBryuG5IUqR5YQZSdj5xlH5nLgH7YPths7WsLPSpSBNneJdM8aS8aeFA==}

  tailwindcss-animate@1.0.7:
    resolution: {integrity: sha512-bl6mpH3T7I3UFxuvDEXLxy/VuFxBk5bbzplh7tXI68mwMokNYd1t9qPBHlnyTwfa4JGC4zP516I1hYYtQ/vspA==}
    peerDependencies:
      tailwindcss: '>=3.0.0 || insiders'

  tailwindcss@4.1.3:
    resolution: {integrity: sha512-2Q+rw9vy1WFXu5cIxlvsabCwhU2qUwodGq03ODhLJ0jW4ek5BUtoCsnLB0qG+m8AHgEsSJcJGDSDe06FXlP74g==}

  tapable@2.2.1:
    resolution: {integrity: sha512-GNzQvQTOIP6RyTfE2Qxb8ZVlNmw0n88vp1szwWRimP02mnTsx3Wtn5qRdqY9w2XduFNUgvOwhNnQsjwCp+kqaQ==}
    engines: {node: '>=6'}

  tar-fs@3.0.4:
    resolution: {integrity: sha512-5AFQU8b9qLfZCX9zp2duONhPmZv0hGYiBPJsyUdqMjzq/mqVpy/rEUSeHk1+YitmxugaptgBh5oDGU3VsAJq4w==}

  tar-fs@3.1.0:
    resolution: {integrity: sha512-5Mty5y/sOF1YWj1J6GiBodjlDc05CUR8PKXrsnFAiSG0xA+GHeWLovaZPYUDXkH/1iKRf2+M5+OrRgzC7O9b7w==}

  tar-stream@3.1.7:
    resolution: {integrity: sha512-qJj60CXt7IU1Ffyc3NJMjh6EkuCFej46zUqJ4J7pqYlThyd9bO0XBTmcOIhSzZJVWfsLks0+nle/j538YAW9RQ==}

  text-decoder@1.2.3:
    resolution: {integrity: sha512-3/o9z3X0X0fTupwsYvR03pJ/DjWuqqrfwBgTQzdWDiQSm9KitAyz/9WqsT2JQW7KV2m+bC2ol/zqpW37NHxLaA==}

  third-party-web@0.24.5:
    resolution: {integrity: sha512-1rUOdMYpNTRajgk1F7CmHD26oA6rTKekBjHay854J6OkPXeNyPcR54rhWDaamlWyi9t2wAVPQESdedBhucmOLA==}

  third-party-web@0.27.0:
    resolution: {integrity: sha512-h0JYX+dO2Zr3abCQpS6/uFjujaOjA1DyDzGQ41+oFn9VW/ARiq9g5ln7qEP9+BTzDpOMyIfsfj4OvfgXAsMUSA==}

  throttleit@2.1.0:
    resolution: {integrity: sha512-nt6AMGKW1p/70DF/hGBdJB57B8Tspmbp5gfJ8ilhLnt7kkr2ye7hzD6NVG8GGErk2HWF34igrL2CXmNIkzKqKw==}
    engines: {node: '>=18'}

  through@2.3.8:
    resolution: {integrity: sha512-w89qg7PI8wAdvX60bMDP+bFoD5Dvhm9oLheFp5O4a2QF0cSBGsBX4qZmadPMvVqlLJBBci+WqGGOAPvcDeNSVg==}

  tinyglobby@0.2.12:
    resolution: {integrity: sha512-qkf4trmKSIiMTs/E63cxH+ojC2unam7rJ0WrauAzpT3ECNTxGRMlaXxVbfxMUC/w0LaYk6jQ4y/nGR9uBO3tww==}
    engines: {node: '>=12.0.0'}

  tldts-core@6.1.86:
    resolution: {integrity: sha512-Je6p7pkk+KMzMv2XXKmAE3McmolOQFdxkKw0R8EYNr7sELW46JqnNeTX8ybPiQgvg1ymCoF8LXs5fzFaZvJPTA==}

  tldts-icann@6.1.86:
    resolution: {integrity: sha512-NFxmRT2lAEMcCOBgeZ0NuM0zsK/xgmNajnY6n4S1mwAKocft2s2ise1O3nQxrH3c+uY6hgHUV9GGNVp7tUE4Sg==}

  tmp@0.0.33:
    resolution: {integrity: sha512-jRCJlojKnZ3addtTOjdIqoRuPEKBvNXcGYqzO6zWZX8KfKEpnGY5jfggJQ3EjKuu8D4bJRr0y+cYJFmYbImXGw==}
    engines: {node: '>=0.6.0'}

  tmp@0.1.0:
    resolution: {integrity: sha512-J7Z2K08jbGcdA1kkQpJSqLF6T0tdQqpR2pnSUXsIchbPdTI9v3e85cLW0d6WDhwuAleOV71j2xWs8qMPfK7nKw==}
    engines: {node: '>=6'}

  to-regex-range@5.0.1:
    resolution: {integrity: sha512-65P7iz6X5yEr1cwcgvQxbbIw7Uk3gOy5dIdtZ4rDveLqhrdJP+Li/Hx6tyK0NEb+2GCyneCMJiGqrADCSNk8sQ==}
    engines: {node: '>=8.0'}

  toidentifier@1.0.1:
    resolution: {integrity: sha512-o5sSPKEkg/DIQNmH43V0/uerLrpzVedkUh8tGNvaeXpfpuwjKenlSox/2O/BTlZUtEe+JG7s5YhEz608PlAHRA==}
    engines: {node: '>=0.6'}

  totalist@3.0.1:
    resolution: {integrity: sha512-sf4i37nQ2LBx4m3wB74y+ubopq6W/dIzXg0FDGjsYnZHVa1Da8FH853wlL2gtUhg+xJXjfk3kUZS3BRoQeoQBQ==}
    engines: {node: '>=6'}

  tr46@0.0.3:
    resolution: {integrity: sha512-N3WMsuqV66lT30CrXNbEjx4GEwlow3v6rr4mCcv6prnfwhS01rkgyFdjPNBYd9br7LpXV1+Emh01fHnq2Gdgrw==}

  tree-kill@1.2.2:
    resolution: {integrity: sha512-L0Orpi8qGpRG//Nd+H90vFB+3iHnue1zSSGmNOOCh1GLJ7rUKVwV2HvijphGQS2UmhUZewS9VgvxYIdgr+fG1A==}
    hasBin: true

  trim-lines@3.0.1:
    resolution: {integrity: sha512-kRj8B+YHZCc9kQYdWfJB2/oUl9rA99qbowYYBtr4ui4mZyAQ2JpvVBd/6U2YloATfqBhBTSMhTpgBHtU0Mf3Rg==}

  trough@2.2.0:
    resolution: {integrity: sha512-tmMpK00BjZiUyVyvrBK7knerNgmgvcV/KLVyuma/SC+TQN167GrMRciANTz09+k3zW8L8t60jWO1GpfkZdjTaw==}

  ts-api-utils@2.1.0:
    resolution: {integrity: sha512-CUgTZL1irw8u29bzrOD/nH85jqyc74D6SshFgujOIA7osm2Rz7dYH77agkx7H4FBNxDq7Cjf+IjaX/8zwFW+ZQ==}
    engines: {node: '>=18.12'}
    peerDependencies:
      typescript: '>=4.8.4'

  tsconfig-paths@3.15.0:
    resolution: {integrity: sha512-2Ac2RgzDe/cn48GvOe3M+o82pEFewD3UPbyoUHHdKasHwJKjds4fLXWf/Ux5kATBKN20oaFGu+jbElp1pos0mg==}

  tslib@1.14.1:
    resolution: {integrity: sha512-Xni35NKzjgMrwevysHTCArtLDpPvye8zV/0E4EyYn43P7/7qvQwPh9BGkHewbMulVntbigmcT7rdX3BNo9wRJg==}

  tslib@2.8.1:
    resolution: {integrity: sha512-oJFu94HQb+KVduSUQL7wnpmqnfmLsOA/nAh6b6EH0wCEoK0/mPeXU6c3wKDV83MkOuHPRHtSXKKU99IBazS/2w==}

  tsx@4.20.3:
    resolution: {integrity: sha512-qjbnuR9Tr+FJOMBqJCW5ehvIo/buZq7vH7qD7JziU98h6l3qGy0a/yPFjwO+y0/T7GFpNgNAvEcPPVfyT8rrPQ==}
    engines: {node: '>=18.0.0'}
    hasBin: true

  type-check@0.4.0:
    resolution: {integrity: sha512-XleUoc9uwGXqjWwXaUTZAmzMcFZ5858QA2vvx1Ur5xIcixXIP+8LnFDgRplU30us6teqdlskFfu+ae4K79Ooew==}
    engines: {node: '>= 0.8.0'}

  type-fest@4.41.0:
    resolution: {integrity: sha512-TeTSQ6H5YHvpqVwBRcnLDCBnDOHWYu7IvGbHT6N8AOymcr9PJGjc1GTtiWZTYg0NCgYwvnYWEkVChQAr9bjfwA==}
    engines: {node: '>=16'}

  type-is@1.6.18:
    resolution: {integrity: sha512-TkRKr9sUTxEH8MdfuCSP7VizJyzRNMjj2J2do2Jr3Kym598JVdEksuzPQCnlFPW4ky9Q+iA+ma9BGm06XQBy8g==}
    engines: {node: '>= 0.6'}

  typed-array-buffer@1.0.3:
    resolution: {integrity: sha512-nAYYwfY3qnzX30IkA6AQZjVbtK6duGontcQm1WSG1MD94YLqK0515GNApXkoxKOWMusVssAHWLh9SeaoefYFGw==}
    engines: {node: '>= 0.4'}

  typed-array-byte-length@1.0.3:
    resolution: {integrity: sha512-BaXgOuIxz8n8pIq3e7Atg/7s+DpiYrxn4vdot3w9KbnBhcRQq6o3xemQdIfynqSeXeDrF32x+WvfzmOjPiY9lg==}
    engines: {node: '>= 0.4'}

  typed-array-byte-offset@1.0.4:
    resolution: {integrity: sha512-bTlAFB/FBYMcuX81gbL4OcpH5PmlFHqlCCpAl8AlEzMz5k53oNDvN8p1PNOWLEmI2x4orp3raOFB51tv9X+MFQ==}
    engines: {node: '>= 0.4'}

  typed-array-length@1.0.7:
    resolution: {integrity: sha512-3KS2b+kL7fsuk/eJZ7EQdnEmQoaho/r6KUef7hxvltNA5DR8NAUM+8wJMbJyZ4G9/7i3v5zPBIMN5aybAh2/Jg==}
    engines: {node: '>= 0.4'}

  typed-query-selector@2.12.0:
    resolution: {integrity: sha512-SbklCd1F0EiZOyPiW192rrHZzZ5sBijB6xM+cpmrwDqObvdtunOHHIk9fCGsoK5JVIYXoyEp4iEdE3upFH3PAg==}

  typedarray-to-buffer@3.1.5:
    resolution: {integrity: sha512-zdu8XMNEDepKKR+XYOXAVPtWui0ly0NtohUscw+UmaHiAWT8hrV1rr//H6V+0DvJ3OQ19S979M0laLfX8rm82Q==}

  typescript@5.8.3:
    resolution: {integrity: sha512-p1diW6TqL9L07nNxvRMM7hMMw4c5XOo/1ibL4aAIGmSAt9slTE1Xgw5KWuof2uTOvCg9BY7ZRi+GaF+7sfgPeQ==}
    engines: {node: '>=14.17'}
    hasBin: true

  unbox-primitive@1.1.0:
    resolution: {integrity: sha512-nWJ91DjeOkej/TA8pXQ3myruKpKEYgqvpw9lz4OPHj/NWFNluYrjbz9j01CJ8yKQd2g4jFoOkINCTW2I5LEEyw==}
    engines: {node: '>= 0.4'}

  unbzip2-stream@1.4.3:
    resolution: {integrity: sha512-mlExGW4w71ebDJviH16lQLtZS32VKqsSfk80GCfUlwT/4/hNRFsoscrF/c++9xinkMzECL1uL9DDwXqFWkruPg==}

  undici-types@5.26.5:
    resolution: {integrity: sha512-JlCMO+ehdEIKqlFxk6IfVoAUVmgz7cU7zD/h9XZ0qzeosSHmUJVOzSQvvYSYWXkFXC+IfLKSIffhv0sVZup6pA==}

  undici-types@6.21.0:
    resolution: {integrity: sha512-iwDZqg0QAGrg9Rav5H4n0M64c3mkR59cJ6wQp+7C4nI0gsmExaedaYLNO44eT4AtBBwjbTiGPMlt2Md0T9H9JQ==}

  unified@11.0.5:
    resolution: {integrity: sha512-xKvGhPWw3k84Qjh8bI3ZeJjqnyadK+GEFtazSfZv/rKeTkTjOJho6mFqh2SM96iIcZokxiOpg78GazTSg8+KHA==}

  unique-string@2.0.0:
    resolution: {integrity: sha512-uNaeirEPvpZWSgzwsPGtU2zVSTrn/8L5q/IexZmH0eH6SA73CmAA5U4GwORTxQAZs95TAXLNqeLoPPNO5gZfWg==}
    engines: {node: '>=8'}

  unist-util-is@6.0.0:
    resolution: {integrity: sha512-2qCTHimwdxLfz+YzdGfkqNlH0tLi9xjTnHddPmJwtIG9MGsdbutfTc4P+haPD7l7Cjxf/WZj+we5qfVPvvxfYw==}

  unist-util-position@5.0.0:
    resolution: {integrity: sha512-fucsC7HjXvkB5R3kTCO7kUjRdrS0BJt3M/FPxmHMBOm8JQi2BsHAHFsy27E0EolP8rp0NzXsJ+jNPyDWvOJZPA==}

  unist-util-stringify-position@4.0.0:
    resolution: {integrity: sha512-0ASV06AAoKCDkS2+xw5RXJywruurpbC4JZSm7nr7MOt1ojAzvyyaO+UxZf18j8FCF6kmzCZKcAgN/yu2gm2XgQ==}

  unist-util-visit-parents@6.0.1:
    resolution: {integrity: sha512-L/PqWzfTP9lzzEa6CKs0k2nARxTdZduw3zyh8d2NVBnsyvHjSX4TWse388YrrQKbvI8w20fGjGlhgT96WwKykw==}

  unist-util-visit@5.0.0:
    resolution: {integrity: sha512-MR04uvD+07cwl/yhVuVWAtw+3GOR/knlL55Nd/wAdblk27GCVt3lqpTivy/tkJcZoNPzTwS1Y+KMojlLDhoTzg==}

  unpipe@1.0.0:
    resolution: {integrity: sha512-pjy2bYhSsufwWlKwPc+l3cN7+wuJlK6uz0YdJEOlQDbl6jo/YlPi4mb8agUkVC8BF7V8NuzeyPNqRksA3hztKQ==}
    engines: {node: '>= 0.8'}

  unrs-resolver@1.4.1:
    resolution: {integrity: sha512-MhPB3wBI5BR8TGieTb08XuYlE8oFVEXdSAgat3psdlRyejl8ojQ8iqPcjh094qCZ1r+TnkxzP6BeCd/umfHckQ==}

  uri-js@4.4.1:
    resolution: {integrity: sha512-7rKUyy33Q1yc98pQ1DAmLtwX109F7TIfWlW1Ydo8Wl1ii1SeHieeh0HHfPeL2fMXK6z0s8ecKs9frCuLJvndBg==}

  urlpattern-polyfill@10.0.0:
    resolution: {integrity: sha512-H/A06tKD7sS1O1X2SshBVeA5FLycRpjqiBeqGKmBwBDBy28EnRjORxTNe269KSSr5un5qyWi1iL61wLxpd+ZOg==}

  use-callback-ref@1.3.3:
    resolution: {integrity: sha512-jQL3lRnocaFtu3V00JToYz/4QkNWswxijDaCVNZRiRTO3HQDLsdu1ZtmIUvV4yPp+rvWm5j0y0TG/S61cuijTg==}
    engines: {node: '>=10'}
    peerDependencies:
      '@types/react': '*'
      react: ^16.8.0 || ^17.0.0 || ^18.0.0 || ^19.0.0 || ^19.0.0-rc
    peerDependenciesMeta:
      '@types/react':
        optional: true

  use-sidecar@1.1.3:
    resolution: {integrity: sha512-Fedw0aZvkhynoPYlA5WXrMCAMm+nSWdZt6lzJQ7Ok8S6Q+VsHmHpRWndVRJ8Be0ZbkfPc5LRYH+5XrzXcEeLRQ==}
    engines: {node: '>=10'}
    peerDependencies:
      '@types/react': '*'
      react: ^16.8.0 || ^17.0.0 || ^18.0.0 || ^19.0.0 || ^19.0.0-rc
    peerDependenciesMeta:
      '@types/react':
        optional: true

  use-sync-external-store@1.5.0:
    resolution: {integrity: sha512-Rb46I4cGGVBmjamjphe8L/UnvJD+uPPtTkNvX5mZgqdbavhI4EbgIWJiIHXJ8bc/i9EQGPRh4DwEURJ552Do0A==}
    peerDependencies:
      react: ^16.8.0 || ^17.0.0 || ^18.0.0 || ^19.0.0

  utils-merge@1.0.1:
    resolution: {integrity: sha512-pMZTvIkT1d+TFGvDOqodOclx0QWkkgi6Tdoa8gC8ffGAAqz9pzPTZWAybbsHHoED/ztMtkv/VoYTYyShUn81hA==}
    engines: {node: '>= 0.4.0'}

  uuid@8.3.2:
    resolution: {integrity: sha512-+NYs2QeMWy+GWFOEm9xnn6HCDp0l7QBD7ml8zLUmJ+93Q5NF0NocErnwkTkXVFNiX3/fpC6afS8Dhb/gz7R7eg==}
    hasBin: true

  uuid@9.0.1:
    resolution: {integrity: sha512-b+1eJOlsR9K8HJpow9Ok3fiWOWSIcIzXodvv0rQjVoOVNpWMpxf1wZNpt4y9h10odCNrqnYp1OBzRktckBe3sA==}
    hasBin: true

  validate.io-array@1.0.6:
    resolution: {integrity: sha512-DeOy7CnPEziggrOO5CZhVKJw6S3Yi7e9e65R1Nl/RTN1vTQKnzjfvks0/8kQ40FP/dsjRAOd4hxmJ7uLa6vxkg==}

  validate.io-function@1.0.2:
    resolution: {integrity: sha512-LlFybRJEriSuBnUhQyG5bwglhh50EpTL2ul23MPIuR1odjO7XaMLFV8vHGwp7AZciFxtYOeiSCT5st+XSPONiQ==}

  vary@1.1.2:
    resolution: {integrity: sha512-BNGbWLfd0eUPabhkXUVm0j8uuvREyTh5ovRa/dyow/BqAbZJyC+5fU+IzQOzmAKzYqYRAISoRhdQr3eIZ/PXqg==}
    engines: {node: '>= 0.8'}

  vfile-message@4.0.2:
    resolution: {integrity: sha512-jRDZ1IMLttGj41KcZvlrYAaI3CfqpLpfpf+Mfig13viT6NKvRzWZ+lXz0Y5D60w6uJIBAOGq9mSHf0gktF0duw==}

  vfile@6.0.3:
    resolution: {integrity: sha512-KzIbH/9tXat2u30jf+smMwFCsno4wHVdNmzFyL+T/L3UGqqk6JKfVqOFOZEpZSHADH1k40ab6NUIXZq422ov3Q==}

  vue@3.5.13:
    resolution: {integrity: sha512-wmeiSMxkZCSc+PM2w2VRsOYAZC8GdipNFRTsLSfodVqI9mbejKeXEGr8SckuLnrQPGe3oJN5c3K0vpoU9q/wCQ==}
    peerDependencies:
      typescript: '*'
    peerDependenciesMeta:
      typescript:
        optional: true

  web-streams-polyfill@3.3.3:
    resolution: {integrity: sha512-d2JWLCivmZYTSIoge9MsgFCZrt571BikcWGYkjC1khllbTeDlGqZ2D8vD8E/lJa8WGWbb7Plm8/XJYV7IJHZZw==}
    engines: {node: '>= 8'}

  web-streams-polyfill@4.0.0-beta.3:
    resolution: {integrity: sha512-QW95TCTaHmsYfHDybGMwO5IJIM93I/6vTRk+daHTWFPhwh+C8Cg7j7XyKrwrj8Ib6vYXe0ocYNrmzY4xAAN6ug==}
    engines: {node: '>= 14'}

  webidl-conversions@3.0.1:
    resolution: {integrity: sha512-2JAn3z8AR6rjK8Sm8orRC0h/bcl/DqL7tRPdGZ4I1CjdF+EaMLmYxBHyXuKL849eucPFhvBoxMsflfOb8kxaeQ==}

  webpack-bundle-analyzer@4.10.1:
    resolution: {integrity: sha512-s3P7pgexgT/HTUSYgxJyn28A+99mmLq4HsJepMPzu0R8ImJc52QNqaFYW1Z2z2uIb1/J3eYgaAWVpaC+v/1aAQ==}
    engines: {node: '>= 10.13.0'}
    hasBin: true

  whatwg-fetch@3.6.20:
    resolution: {integrity: sha512-EqhiFU6daOA8kpjOWTL0olhVOF3i7OrFzSYiGsEMB8GcXS+RrzauAERX65xMeNWVqxA6HXH2m69Z9LaKKdisfg==}

  whatwg-url@5.0.0:
    resolution: {integrity: sha512-saE57nupxk6v3HY35+jzBwYa0rKSy0XR8JSxZPwgLr7ys0IBzhGviA1/TUGJLmSVqs8pb9AnvICXEuOHLprYTw==}

  when-exit@2.1.4:
    resolution: {integrity: sha512-4rnvd3A1t16PWzrBUcSDZqcAmsUIy4minDXT/CZ8F2mVDgd65i4Aalimgz1aQkRGU0iH5eT5+6Rx2TK8o443Pg==}

  which-boxed-primitive@1.1.1:
    resolution: {integrity: sha512-TbX3mj8n0odCBFVlY8AxkqcHASw3L60jIuF8jFP78az3C2YhmGvqbHBpAjTRH2/xqYunrJ9g1jSyjCjpoWzIAA==}
    engines: {node: '>= 0.4'}

  which-builtin-type@1.2.1:
    resolution: {integrity: sha512-6iBczoX+kDQ7a3+YJBnh3T+KZRxM/iYNPXicqk66/Qfm1b93iu+yOImkg0zHbj5LNOcNv1TEADiZ0xa34B4q6Q==}
    engines: {node: '>= 0.4'}

  which-collection@1.0.2:
    resolution: {integrity: sha512-K4jVyjnBdgvc86Y6BkaLZEN933SwYOuBFkdmBu9ZfkcAbdVbpITnDmjvZ/aQjRXQrv5EPkTnD1s39GiiqbngCw==}
    engines: {node: '>= 0.4'}

  which-module@2.0.1:
    resolution: {integrity: sha512-iBdZ57RDvnOR9AGBhML2vFZf7h8vmBjhoaZqODJBFWHVtKkDmKuHai3cx5PgVMrX5YDNp27AofYbAwctSS+vhQ==}

  which-typed-array@1.1.19:
    resolution: {integrity: sha512-rEvr90Bck4WZt9HHFC4DJMsjvu7x+r6bImz0/BrbWb7A2djJ8hnZMrWnHo9F8ssv0OMErasDhftrfROTyqSDrw==}
    engines: {node: '>= 0.4'}

  which@2.0.2:
    resolution: {integrity: sha512-BLI3Tl1TW3Pvl70l3yq3Y64i+awpwXqsGBYWkkqMtnbXgrMD+yj7rhW0kuEDxzJaYXGjEW5ogapKNMEKNMjibA==}
    engines: {node: '>= 8'}
    hasBin: true

  word-wrap@1.2.5:
    resolution: {integrity: sha512-BN22B5eaMMI9UMtjrGd5g5eCYPpCPDUy0FJXbYsaT5zYxjFOckS53SQDE3pWkVoWpHXVb3BrYcEN4Twa55B5cA==}
    engines: {node: '>=0.10.0'}

  wrap-ansi@6.2.0:
    resolution: {integrity: sha512-r6lPcBGxZXlIcymEu7InxDMhdW0KDxpLgoFLcguasxCaJ/SOIZwINatK9KY/tf+ZrlywOKU0UDj3ATXUBfxJXA==}
    engines: {node: '>=8'}

  wrap-ansi@7.0.0:
    resolution: {integrity: sha512-YVGIj2kamLSTxw6NsZjoBxfSwsn0ycdesmc4p+Q21c5zPuZ1pl+NfxVdxPtdHvmNVOQ6XSYG4AUtyt/Fi7D16Q==}
    engines: {node: '>=10'}

  wrappy@1.0.2:
    resolution: {integrity: sha512-l4Sp/DRseor9wL6EvV2+TuQn63dMkPjZ/sp9XkghTEbV9KlPS1xUsZ3u7/IQO4wxtcFB4bgpQPRcR3QCvezPcQ==}

  write-file-atomic@3.0.3:
    resolution: {integrity: sha512-AvHcyZ5JnSfq3ioSyjrBkH9yW4m7Ayk8/9My/DD9onKeu/94fwrMocemO2QAJFAlnnDN+ZDS+ZjAR5ua1/PV/Q==}

  ws@7.5.10:
    resolution: {integrity: sha512-+dbF1tHwZpXcbOJdVOkzLDxZP1ailvSxM6ZweXTegylPny803bFhA+vqBYw4s31NSAk4S2Qz+AKXK9a4wkdjcQ==}
    engines: {node: '>=8.3.0'}
    peerDependencies:
      bufferutil: ^4.0.1
      utf-8-validate: ^5.0.2
    peerDependenciesMeta:
      bufferutil:
        optional: true
      utf-8-validate:
        optional: true

  ws@8.16.0:
    resolution: {integrity: sha512-HS0c//TP7Ina87TfiPUz1rQzMhHrl/SG2guqRcTOIUYD2q8uhUdNHZYJUaQ8aTGPzCh+c6oawMKW35nFl1dxyQ==}
    engines: {node: '>=10.0.0'}
    peerDependencies:
      bufferutil: ^4.0.1
      utf-8-validate: '>=5.0.2'
    peerDependenciesMeta:
      bufferutil:
        optional: true
      utf-8-validate:
        optional: true

  ws@8.18.2:
    resolution: {integrity: sha512-DMricUmwGZUVr++AEAe2uiVM7UoO9MAVZMDu05UQOaUII0lp+zOzLLU4Xqh/JvTqklB1T4uELaaPBKyjE1r4fQ==}
    engines: {node: '>=10.0.0'}
    peerDependencies:
      bufferutil: ^4.0.1
      utf-8-validate: '>=5.0.2'
    peerDependenciesMeta:
      bufferutil:
        optional: true
      utf-8-validate:
        optional: true

  ws@8.18.3:
    resolution: {integrity: sha512-PEIGCY5tSlUt50cqyMXfCzX+oOPqN0vuGqWzbcJ2xvnkzkq46oOpz7dQaTDBdfICb4N14+GARUDw2XV2N4tvzg==}
    engines: {node: '>=10.0.0'}
    peerDependencies:
      bufferutil: ^4.0.1
      utf-8-validate: '>=5.0.2'
    peerDependenciesMeta:
      bufferutil:
        optional: true
      utf-8-validate:
        optional: true

  xdg-basedir@4.0.0:
    resolution: {integrity: sha512-PSNhEJDejZYV7h50BohL09Er9VaIefr2LMAf3OEmpCkjOi34eYyQYAXUTjEQtZJTKcF0E2UKTh+osDLsgNim9Q==}
    engines: {node: '>=8'}

  xdg-basedir@5.1.0:
    resolution: {integrity: sha512-GCPAHLvrIH13+c0SuacwvRYj2SxJXQ4kaVTT5xgL3kPrz56XxkF21IGhjSE1+W0aw7gpBWRGXLCPnPby6lSpmQ==}
    engines: {node: '>=12'}

  xtend@4.0.2:
    resolution: {integrity: sha512-LKYU1iAXJXUgAXn9URjiu+MWhyUXHsvfp7mcuYm9dSUKK0/CjtrUwFAxD82/mCWbtLsGjFIad0wIsod4zrTAEQ==}
    engines: {node: '>=0.4'}

  y18n@4.0.3:
    resolution: {integrity: sha512-JKhqTOwSrqNA1NY5lSztJ1GrBiUodLMmIZuLiDaMRJ+itFd+ABVE8XBjOvIWL+rSqNDC74LCSFmlb/U4UZ4hJQ==}

  y18n@5.0.8:
    resolution: {integrity: sha512-0pfFzegeDWJHJIAmTLRP2DwHjdF5s7jo9tuztdQxAhINCdvS+3nGINqPd00AphqJR/0LhANUS6/+7SCb98YOfA==}
    engines: {node: '>=10'}

  yaml@2.7.1:
    resolution: {integrity: sha512-10ULxpnOCQXxJvBgxsn9ptjq6uviG/htZKk9veJGhlqn3w/DxQ631zFF+nlQXLwmImeS5amR2dl2U8sg6U9jsQ==}
    engines: {node: '>= 14'}
    hasBin: true

  yargs-parser@13.1.2:
    resolution: {integrity: sha512-3lbsNRf/j+A4QuSZfDRA7HRSfWrzO0YjqTJd5kjAq37Zep1CEgaYmrH9Q3GwPiB9cHyd1Y1UwggGhJGoxipbzg==}

  yargs-parser@18.1.3:
    resolution: {integrity: sha512-o50j0JeToy/4K6OZcaQmW6lyXXKhq7csREXcDwk2omFPJEwUNOVtJKvmDr9EI1fAJZUyZcRF7kxGBWmRXudrCQ==}
    engines: {node: '>=6'}

  yargs-parser@21.1.1:
    resolution: {integrity: sha512-tVpsJW7DdjecAiFpbIB1e3qxIQsE6NoPc5/eTdrbbIC4h0LVsWhnoa3g+m2HclBIujHzsxZ4VJVA+GUuc2/LBw==}
    engines: {node: '>=12'}

  yargs@15.4.1:
    resolution: {integrity: sha512-aePbxDmcYW++PaqBsJ+HYUFwCdv4LVvdnhBy78E57PIor8/OVvhMrADFFEDh8DHDFRv/O9i3lPhsENjO7QX0+A==}
    engines: {node: '>=8'}

  yargs@17.7.2:
    resolution: {integrity: sha512-7dSzzRQ++CKnNI/krKnYRV7JKKPUXMEh61soaHKg9mrWEhzFWhFnxPxGl+69cD1Ou63C13NUPCnmIcrvqCuM6w==}
    engines: {node: '>=12'}

  yauzl@2.10.0:
    resolution: {integrity: sha512-p4a9I6X6nu6IhoGmBqAcbJy1mlC4j27vEPZX9F4L4/vZT3Lyq1VkFHw/V/PUcB9Buo+DG3iHkT0x3Qya58zc3g==}

  yocto-queue@0.1.0:
    resolution: {integrity: sha512-rVksvsnNCdJ/ohGc6xgPwyN8eheCxsiLM8mxuE/t/mOVqJewPuO1miLpTHQiRgTKCLexL4MeAFVagts7HmNZ2Q==}
    engines: {node: '>=10'}

  zimmerframe@1.1.2:
    resolution: {integrity: sha512-rAbqEGa8ovJy4pyBxZM70hg4pE6gDgaQ0Sl9M3enG3I0d6H4XSAM3GeNGLKnsBpuijUow064sf7ww1nutC5/3w==}

  zod-to-json-schema@3.24.5:
    resolution: {integrity: sha512-/AuWwMP+YqiPbsJx5D6TfgRTc4kTLjsh5SOcd4bLsfUg2RcEXrFMJl1DGgdHy2aCfsIA/cr/1JM0xcB2GZji8g==}
    peerDependencies:
      zod: ^3.24.1

  zod@3.24.2:
    resolution: {integrity: sha512-lY7CDW43ECgW9u1TcT3IoXHflywfVqDYze4waEz812jR/bZ8FHDsl7pFQoSZTz5N+2NqRXs8GBwnAwo3ZNxqhQ==}

  zwitch@2.0.4:
    resolution: {integrity: sha512-bXE4cR/kVZhKZX/RjPEflHaKVhUVl85noU3v6b8apfQEc1x4A+zBxjZ4lN8LqGd6WZ3dl98pY4o717VFmoPp+A==}

snapshots:

  '@ai-sdk/deepinfra@0.2.7(zod@3.24.2)':
    dependencies:
      '@ai-sdk/openai-compatible': 0.2.6(zod@3.24.2)
      '@ai-sdk/provider': 1.1.0
      '@ai-sdk/provider-utils': 2.2.4(zod@3.24.2)
      zod: 3.24.2

  '@ai-sdk/openai-compatible@0.2.6(zod@3.24.2)':
    dependencies:
      '@ai-sdk/provider': 1.1.0
      '@ai-sdk/provider-utils': 2.2.4(zod@3.24.2)
      zod: 3.24.2

  '@ai-sdk/provider-utils@1.0.22(zod@3.24.2)':
    dependencies:
      '@ai-sdk/provider': 0.0.26
      eventsource-parser: 1.1.2
      nanoid: 3.3.11
      secure-json-parse: 2.7.0
    optionalDependencies:
      zod: 3.24.2

  '@ai-sdk/provider-utils@2.2.4(zod@3.24.2)':
    dependencies:
      '@ai-sdk/provider': 1.1.0
      nanoid: 3.3.11
      secure-json-parse: 2.7.0
      zod: 3.24.2

  '@ai-sdk/provider@0.0.26':
    dependencies:
      json-schema: 0.4.0

  '@ai-sdk/provider@1.1.0':
    dependencies:
      json-schema: 0.4.0

  '@ai-sdk/react@0.0.70(react@19.1.0)(zod@3.24.2)':
    dependencies:
      '@ai-sdk/provider-utils': 1.0.22(zod@3.24.2)
      '@ai-sdk/ui-utils': 0.0.50(zod@3.24.2)
      swr: 2.3.3(react@19.1.0)
      throttleit: 2.1.0
    optionalDependencies:
      react: 19.1.0
      zod: 3.24.2

  '@ai-sdk/react@1.2.6(react@19.1.0)(zod@3.24.2)':
    dependencies:
      '@ai-sdk/provider-utils': 2.2.4(zod@3.24.2)
      '@ai-sdk/ui-utils': 1.2.5(zod@3.24.2)
      react: 19.1.0
      swr: 2.3.3(react@19.1.0)
      throttleit: 2.1.0
    optionalDependencies:
      zod: 3.24.2

  '@ai-sdk/solid@0.0.54(zod@3.24.2)':
    dependencies:
      '@ai-sdk/provider-utils': 1.0.22(zod@3.24.2)
      '@ai-sdk/ui-utils': 0.0.50(zod@3.24.2)
    transitivePeerDependencies:
      - zod

  '@ai-sdk/svelte@0.0.57(svelte@5.23.0)(zod@3.24.2)':
    dependencies:
      '@ai-sdk/provider-utils': 1.0.22(zod@3.24.2)
      '@ai-sdk/ui-utils': 0.0.50(zod@3.24.2)
      sswr: 2.2.0(svelte@5.23.0)
    optionalDependencies:
      svelte: 5.23.0
    transitivePeerDependencies:
      - zod

  '@ai-sdk/ui-utils@0.0.50(zod@3.24.2)':
    dependencies:
      '@ai-sdk/provider': 0.0.26
      '@ai-sdk/provider-utils': 1.0.22(zod@3.24.2)
      json-schema: 0.4.0
      secure-json-parse: 2.7.0
      zod-to-json-schema: 3.24.5(zod@3.24.2)
    optionalDependencies:
      zod: 3.24.2

  '@ai-sdk/ui-utils@1.2.5(zod@3.24.2)':
    dependencies:
      '@ai-sdk/provider': 1.1.0
      '@ai-sdk/provider-utils': 2.2.4(zod@3.24.2)
      zod: 3.24.2
      zod-to-json-schema: 3.24.5(zod@3.24.2)

  '@ai-sdk/vue@0.0.59(vue@3.5.13(typescript@5.8.3))(zod@3.24.2)':
    dependencies:
      '@ai-sdk/provider-utils': 1.0.22(zod@3.24.2)
      '@ai-sdk/ui-utils': 0.0.50(zod@3.24.2)
      swrv: 1.1.0(vue@3.5.13(typescript@5.8.3))
    optionalDependencies:
      vue: 3.5.13(typescript@5.8.3)
    transitivePeerDependencies:
      - zod

  '@alloc/quick-lru@5.2.0': {}

  '@ampproject/remapping@2.3.0':
    dependencies:
      '@jridgewell/gen-mapping': 0.3.12
      '@jridgewell/trace-mapping': 0.3.29

  '@asteasolutions/zod-to-openapi@6.4.0(zod@3.24.2)':
    dependencies:
      openapi3-ts: 4.4.0
      zod: 3.24.2

  '@babel/helper-string-parser@7.27.1': {}

  '@babel/helper-validator-identifier@7.27.1': {}

  '@babel/parser@7.28.0':
    dependencies:
      '@babel/types': 7.28.1

  '@babel/types@7.28.1':
    dependencies:
      '@babel/helper-string-parser': 7.27.1
      '@babel/helper-validator-identifier': 7.27.1

  '@braintrust/core@0.0.83':
    dependencies:
      '@asteasolutions/zod-to-openapi': 6.4.0(zod@3.24.2)
      uuid: 9.0.1
      zod: 3.24.2

  '@discoveryjs/json-ext@0.5.7': {}

  '@emnapi/core@1.4.0':
    dependencies:
      '@emnapi/wasi-threads': 1.0.1
      tslib: 2.8.1
    optional: true

  '@emnapi/runtime@1.4.0':
    dependencies:
      tslib: 2.8.1
    optional: true

  '@emnapi/wasi-threads@1.0.1':
    dependencies:
      tslib: 2.8.1
    optional: true

  '@esbuild/aix-ppc64@0.25.2':
    optional: true

  '@esbuild/android-arm64@0.25.2':
    optional: true

  '@esbuild/android-arm@0.25.2':
    optional: true

  '@esbuild/android-x64@0.25.2':
    optional: true

  '@esbuild/darwin-arm64@0.25.2':
    optional: true

  '@esbuild/darwin-x64@0.25.2':
    optional: true

  '@esbuild/freebsd-arm64@0.25.2':
    optional: true

  '@esbuild/freebsd-x64@0.25.2':
    optional: true

  '@esbuild/linux-arm64@0.25.2':
    optional: true

  '@esbuild/linux-arm@0.25.2':
    optional: true

  '@esbuild/linux-ia32@0.25.2':
    optional: true

  '@esbuild/linux-loong64@0.25.2':
    optional: true

  '@esbuild/linux-mips64el@0.25.2':
    optional: true

  '@esbuild/linux-ppc64@0.25.2':
    optional: true

  '@esbuild/linux-riscv64@0.25.2':
    optional: true

  '@esbuild/linux-s390x@0.25.2':
    optional: true

  '@esbuild/linux-x64@0.25.2':
    optional: true

  '@esbuild/netbsd-arm64@0.25.2':
    optional: true

  '@esbuild/netbsd-x64@0.25.2':
    optional: true

  '@esbuild/openbsd-arm64@0.25.2':
    optional: true

  '@esbuild/openbsd-x64@0.25.2':
    optional: true

  '@esbuild/sunos-x64@0.25.2':
    optional: true

  '@esbuild/win32-arm64@0.25.2':
    optional: true

  '@esbuild/win32-ia32@0.25.2':
    optional: true

  '@esbuild/win32-x64@0.25.2':
    optional: true

  '@eslint-community/eslint-utils@4.5.1(eslint@9.24.0(jiti@2.4.2))':
    dependencies:
      eslint: 9.24.0(jiti@2.4.2)
      eslint-visitor-keys: 3.4.3

  '@eslint-community/regexpp@4.12.1': {}

  '@eslint/config-array@0.20.0':
    dependencies:
      '@eslint/object-schema': 2.1.6
      debug: 4.4.0
      minimatch: 3.1.2
    transitivePeerDependencies:
      - supports-color

  '@eslint/config-helpers@0.2.1': {}

  '@eslint/core@0.12.0':
    dependencies:
      '@types/json-schema': 7.0.15

  '@eslint/core@0.13.0':
    dependencies:
      '@types/json-schema': 7.0.15

  '@eslint/eslintrc@3.3.1':
    dependencies:
      ajv: 6.12.6
      debug: 4.4.0
      espree: 10.3.0
      globals: 14.0.0
      ignore: 5.3.2
      import-fresh: 3.3.1
      js-yaml: 4.1.0
      minimatch: 3.1.2
      strip-json-comments: 3.1.1
    transitivePeerDependencies:
      - supports-color

  '@eslint/js@9.24.0': {}

  '@eslint/object-schema@2.1.6': {}

  '@eslint/plugin-kit@0.2.8':
    dependencies:
      '@eslint/core': 0.13.0
      levn: 0.4.1

  '@floating-ui/core@1.6.9':
    dependencies:
      '@floating-ui/utils': 0.2.9

  '@floating-ui/dom@1.6.13':
    dependencies:
      '@floating-ui/core': 1.6.9
      '@floating-ui/utils': 0.2.9

  '@floating-ui/react-dom@2.1.2(react-dom@19.1.0(react@19.1.0))(react@19.1.0)':
    dependencies:
      '@floating-ui/dom': 1.6.13
      react: 19.1.0
      react-dom: 19.1.0(react@19.1.0)

  '@floating-ui/utils@0.2.9': {}

  '@formatjs/ecma402-abstract@2.3.4':
    dependencies:
      '@formatjs/fast-memoize': 2.2.7
      '@formatjs/intl-localematcher': 0.6.1
      decimal.js: 10.6.0
      tslib: 2.8.1

  '@formatjs/fast-memoize@2.2.7':
    dependencies:
      tslib: 2.8.1

  '@formatjs/icu-messageformat-parser@2.11.2':
    dependencies:
      '@formatjs/ecma402-abstract': 2.3.4
      '@formatjs/icu-skeleton-parser': 1.8.14
      tslib: 2.8.1

  '@formatjs/icu-skeleton-parser@1.8.14':
    dependencies:
      '@formatjs/ecma402-abstract': 2.3.4
      tslib: 2.8.1

  '@formatjs/intl-localematcher@0.6.1':
    dependencies:
      tslib: 2.8.1

  '@humanfs/core@0.19.1': {}

  '@humanfs/node@0.16.6':
    dependencies:
      '@humanfs/core': 0.19.1
      '@humanwhocodes/retry': 0.3.1

  '@humanwhocodes/module-importer@1.0.1': {}

  '@humanwhocodes/retry@0.3.1': {}

  '@humanwhocodes/retry@0.4.2': {}

  '@img/sharp-darwin-arm64@0.33.5':
    optionalDependencies:
      '@img/sharp-libvips-darwin-arm64': 1.0.4
    optional: true

  '@img/sharp-darwin-x64@0.33.5':
    optionalDependencies:
      '@img/sharp-libvips-darwin-x64': 1.0.4
    optional: true

  '@img/sharp-libvips-darwin-arm64@1.0.4':
    optional: true

  '@img/sharp-libvips-darwin-x64@1.0.4':
    optional: true

  '@img/sharp-libvips-linux-arm64@1.0.4':
    optional: true

  '@img/sharp-libvips-linux-arm@1.0.5':
    optional: true

  '@img/sharp-libvips-linux-s390x@1.0.4':
    optional: true

  '@img/sharp-libvips-linux-x64@1.0.4':
    optional: true

  '@img/sharp-libvips-linuxmusl-arm64@1.0.4':
    optional: true

  '@img/sharp-libvips-linuxmusl-x64@1.0.4':
    optional: true

  '@img/sharp-linux-arm64@0.33.5':
    optionalDependencies:
      '@img/sharp-libvips-linux-arm64': 1.0.4
    optional: true

  '@img/sharp-linux-arm@0.33.5':
    optionalDependencies:
      '@img/sharp-libvips-linux-arm': 1.0.5
    optional: true

  '@img/sharp-linux-s390x@0.33.5':
    optionalDependencies:
      '@img/sharp-libvips-linux-s390x': 1.0.4
    optional: true

  '@img/sharp-linux-x64@0.33.5':
    optionalDependencies:
      '@img/sharp-libvips-linux-x64': 1.0.4
    optional: true

  '@img/sharp-linuxmusl-arm64@0.33.5':
    optionalDependencies:
      '@img/sharp-libvips-linuxmusl-arm64': 1.0.4
    optional: true

  '@img/sharp-linuxmusl-x64@0.33.5':
    optionalDependencies:
      '@img/sharp-libvips-linuxmusl-x64': 1.0.4
    optional: true

  '@img/sharp-wasm32@0.33.5':
    dependencies:
      '@emnapi/runtime': 1.4.0
    optional: true

  '@img/sharp-win32-ia32@0.33.5':
    optional: true

  '@img/sharp-win32-x64@0.33.5':
    optional: true

  '@ioredis/commands@1.2.0': {}

  '@jridgewell/gen-mapping@0.3.12':
    dependencies:
      '@jridgewell/sourcemap-codec': 1.5.4
      '@jridgewell/trace-mapping': 0.3.29

  '@jridgewell/resolve-uri@3.1.2': {}

  '@jridgewell/sourcemap-codec@1.5.4': {}

  '@jridgewell/trace-mapping@0.3.29':
    dependencies:
      '@jridgewell/resolve-uri': 3.1.2
      '@jridgewell/sourcemap-codec': 1.5.4

  '@kwsites/file-exists@1.1.1':
    dependencies:
      debug: 4.4.0
    transitivePeerDependencies:
      - supports-color

  '@kwsites/promise-deferred@1.1.1': {}

  '@lhci/cli@0.13.0':
    dependencies:
      '@lhci/utils': 0.13.0
      chrome-launcher: 0.13.4
      compression: 1.8.1
      debug: 4.4.0
      express: 4.21.2
      https-proxy-agent: 5.0.1
      inquirer: 6.5.2
      isomorphic-fetch: 3.0.0
      lighthouse: 11.4.0
      lighthouse-logger: 1.2.0
      open: 7.4.2
      tmp: 0.1.0
      uuid: 8.3.2
      yargs: 15.4.1
      yargs-parser: 13.1.2
    transitivePeerDependencies:
      - bufferutil
      - encoding
      - supports-color
      - utf-8-validate

  '@lhci/utils@0.13.0':
    dependencies:
      debug: 4.4.0
      isomorphic-fetch: 3.0.0
      js-yaml: 3.14.1
      lighthouse: 11.4.0
      tree-kill: 1.2.2
    transitivePeerDependencies:
      - bufferutil
      - encoding
      - supports-color
      - utf-8-validate

  '@msgpackr-extract/msgpackr-extract-darwin-arm64@3.0.3':
    optional: true

  '@msgpackr-extract/msgpackr-extract-darwin-x64@3.0.3':
    optional: true

  '@msgpackr-extract/msgpackr-extract-linux-arm64@3.0.3':
    optional: true

  '@msgpackr-extract/msgpackr-extract-linux-arm@3.0.3':
    optional: true

  '@msgpackr-extract/msgpackr-extract-linux-x64@3.0.3':
    optional: true

  '@msgpackr-extract/msgpackr-extract-win32-x64@3.0.3':
    optional: true

  '@napi-rs/wasm-runtime@0.2.8':
    dependencies:
      '@emnapi/core': 1.4.0
      '@emnapi/runtime': 1.4.0
      '@tybys/wasm-util': 0.9.0
    optional: true

  '@next/bundle-analyzer@15.4.2':
    dependencies:
      webpack-bundle-analyzer: 4.10.1
    transitivePeerDependencies:
      - bufferutil
      - utf-8-validate

  '@next/env@14.2.26': {}

  '@next/env@15.2.4': {}

  '@next/eslint-plugin-next@15.2.4':
    dependencies:
      fast-glob: 3.3.1

  '@next/swc-darwin-arm64@15.2.4':
    optional: true

  '@next/swc-darwin-x64@15.2.4':
    optional: true

  '@next/swc-linux-arm64-gnu@15.2.4':
    optional: true

  '@next/swc-linux-arm64-musl@15.2.4':
    optional: true

  '@next/swc-linux-x64-gnu@15.2.4':
    optional: true

  '@next/swc-linux-x64-musl@15.2.4':
    optional: true

  '@next/swc-win32-arm64-msvc@15.2.4':
    optional: true

  '@next/swc-win32-x64-msvc@15.2.4':
    optional: true

  '@nodelib/fs.scandir@2.1.5':
    dependencies:
      '@nodelib/fs.stat': 2.0.5
      run-parallel: 1.2.0

  '@nodelib/fs.stat@2.0.5': {}

  '@nodelib/fs.walk@1.2.8':
    dependencies:
      '@nodelib/fs.scandir': 2.1.5
      fastq: 1.19.1

  '@nolyfill/is-core-module@1.0.39': {}

  '@opentelemetry/api-logs@0.200.0':
    dependencies:
      '@opentelemetry/api': 1.9.0

  '@opentelemetry/api-logs@0.57.2':
    dependencies:
      '@opentelemetry/api': 1.9.0

  '@opentelemetry/api@1.9.0': {}

  '@opentelemetry/context-async-hooks@1.30.1(@opentelemetry/api@1.9.0)':
    dependencies:
      '@opentelemetry/api': 1.9.0

  '@opentelemetry/core@1.30.1(@opentelemetry/api@1.9.0)':
    dependencies:
      '@opentelemetry/api': 1.9.0
      '@opentelemetry/semantic-conventions': 1.28.0

  '@opentelemetry/core@2.0.0(@opentelemetry/api@1.9.0)':
    dependencies:
      '@opentelemetry/api': 1.9.0
      '@opentelemetry/semantic-conventions': 1.30.0

  '@opentelemetry/instrumentation-amqplib@0.46.1(@opentelemetry/api@1.9.0)':
    dependencies:
      '@opentelemetry/api': 1.9.0
      '@opentelemetry/core': 1.30.1(@opentelemetry/api@1.9.0)
      '@opentelemetry/instrumentation': 0.57.2(@opentelemetry/api@1.9.0)
      '@opentelemetry/semantic-conventions': 1.36.0
    transitivePeerDependencies:
      - supports-color

  '@opentelemetry/instrumentation-connect@0.43.1(@opentelemetry/api@1.9.0)':
    dependencies:
      '@opentelemetry/api': 1.9.0
      '@opentelemetry/core': 1.30.1(@opentelemetry/api@1.9.0)
      '@opentelemetry/instrumentation': 0.57.2(@opentelemetry/api@1.9.0)
      '@opentelemetry/semantic-conventions': 1.36.0
      '@types/connect': 3.4.38
    transitivePeerDependencies:
      - supports-color

  '@opentelemetry/instrumentation-dataloader@0.16.1(@opentelemetry/api@1.9.0)':
    dependencies:
      '@opentelemetry/api': 1.9.0
      '@opentelemetry/instrumentation': 0.57.2(@opentelemetry/api@1.9.0)
    transitivePeerDependencies:
      - supports-color

  '@opentelemetry/instrumentation-express@0.47.1(@opentelemetry/api@1.9.0)':
    dependencies:
      '@opentelemetry/api': 1.9.0
      '@opentelemetry/core': 1.30.1(@opentelemetry/api@1.9.0)
      '@opentelemetry/instrumentation': 0.57.2(@opentelemetry/api@1.9.0)
      '@opentelemetry/semantic-conventions': 1.36.0
    transitivePeerDependencies:
      - supports-color

  '@opentelemetry/instrumentation-fs@0.19.1(@opentelemetry/api@1.9.0)':
    dependencies:
      '@opentelemetry/api': 1.9.0
      '@opentelemetry/core': 1.30.1(@opentelemetry/api@1.9.0)
      '@opentelemetry/instrumentation': 0.57.2(@opentelemetry/api@1.9.0)
    transitivePeerDependencies:
      - supports-color

  '@opentelemetry/instrumentation-generic-pool@0.43.1(@opentelemetry/api@1.9.0)':
    dependencies:
      '@opentelemetry/api': 1.9.0
      '@opentelemetry/instrumentation': 0.57.2(@opentelemetry/api@1.9.0)
    transitivePeerDependencies:
      - supports-color

  '@opentelemetry/instrumentation-graphql@0.47.1(@opentelemetry/api@1.9.0)':
    dependencies:
      '@opentelemetry/api': 1.9.0
      '@opentelemetry/instrumentation': 0.57.2(@opentelemetry/api@1.9.0)
    transitivePeerDependencies:
      - supports-color

  '@opentelemetry/instrumentation-hapi@0.45.2(@opentelemetry/api@1.9.0)':
    dependencies:
      '@opentelemetry/api': 1.9.0
      '@opentelemetry/core': 1.30.1(@opentelemetry/api@1.9.0)
      '@opentelemetry/instrumentation': 0.57.2(@opentelemetry/api@1.9.0)
      '@opentelemetry/semantic-conventions': 1.36.0
    transitivePeerDependencies:
      - supports-color

  '@opentelemetry/instrumentation-http@0.57.2(@opentelemetry/api@1.9.0)':
    dependencies:
      '@opentelemetry/api': 1.9.0
      '@opentelemetry/core': 1.30.1(@opentelemetry/api@1.9.0)
      '@opentelemetry/instrumentation': 0.57.2(@opentelemetry/api@1.9.0)
      '@opentelemetry/semantic-conventions': 1.28.0
      forwarded-parse: 2.1.2
      semver: 7.7.1
    transitivePeerDependencies:
      - supports-color

  '@opentelemetry/instrumentation-ioredis@0.47.1(@opentelemetry/api@1.9.0)':
    dependencies:
      '@opentelemetry/api': 1.9.0
      '@opentelemetry/instrumentation': 0.57.2(@opentelemetry/api@1.9.0)
      '@opentelemetry/redis-common': 0.36.2
      '@opentelemetry/semantic-conventions': 1.36.0
    transitivePeerDependencies:
      - supports-color

  '@opentelemetry/instrumentation-kafkajs@0.7.1(@opentelemetry/api@1.9.0)':
    dependencies:
      '@opentelemetry/api': 1.9.0
      '@opentelemetry/instrumentation': 0.57.2(@opentelemetry/api@1.9.0)
      '@opentelemetry/semantic-conventions': 1.36.0
    transitivePeerDependencies:
      - supports-color

  '@opentelemetry/instrumentation-knex@0.44.1(@opentelemetry/api@1.9.0)':
    dependencies:
      '@opentelemetry/api': 1.9.0
      '@opentelemetry/instrumentation': 0.57.2(@opentelemetry/api@1.9.0)
      '@opentelemetry/semantic-conventions': 1.36.0
    transitivePeerDependencies:
      - supports-color

  '@opentelemetry/instrumentation-koa@0.47.1(@opentelemetry/api@1.9.0)':
    dependencies:
      '@opentelemetry/api': 1.9.0
      '@opentelemetry/core': 1.30.1(@opentelemetry/api@1.9.0)
      '@opentelemetry/instrumentation': 0.57.2(@opentelemetry/api@1.9.0)
      '@opentelemetry/semantic-conventions': 1.36.0
    transitivePeerDependencies:
      - supports-color

  '@opentelemetry/instrumentation-lru-memoizer@0.44.1(@opentelemetry/api@1.9.0)':
    dependencies:
      '@opentelemetry/api': 1.9.0
      '@opentelemetry/instrumentation': 0.57.2(@opentelemetry/api@1.9.0)
    transitivePeerDependencies:
      - supports-color

  '@opentelemetry/instrumentation-mongodb@0.52.0(@opentelemetry/api@1.9.0)':
    dependencies:
      '@opentelemetry/api': 1.9.0
      '@opentelemetry/instrumentation': 0.57.2(@opentelemetry/api@1.9.0)
      '@opentelemetry/semantic-conventions': 1.36.0
    transitivePeerDependencies:
      - supports-color

  '@opentelemetry/instrumentation-mongoose@0.46.1(@opentelemetry/api@1.9.0)':
    dependencies:
      '@opentelemetry/api': 1.9.0
      '@opentelemetry/core': 1.30.1(@opentelemetry/api@1.9.0)
      '@opentelemetry/instrumentation': 0.57.2(@opentelemetry/api@1.9.0)
      '@opentelemetry/semantic-conventions': 1.36.0
    transitivePeerDependencies:
      - supports-color

  '@opentelemetry/instrumentation-mysql2@0.45.2(@opentelemetry/api@1.9.0)':
    dependencies:
      '@opentelemetry/api': 1.9.0
      '@opentelemetry/instrumentation': 0.57.2(@opentelemetry/api@1.9.0)
      '@opentelemetry/semantic-conventions': 1.36.0
      '@opentelemetry/sql-common': 0.40.1(@opentelemetry/api@1.9.0)
    transitivePeerDependencies:
      - supports-color

  '@opentelemetry/instrumentation-mysql@0.45.1(@opentelemetry/api@1.9.0)':
    dependencies:
      '@opentelemetry/api': 1.9.0
      '@opentelemetry/instrumentation': 0.57.2(@opentelemetry/api@1.9.0)
      '@opentelemetry/semantic-conventions': 1.36.0
      '@types/mysql': 2.15.26
    transitivePeerDependencies:
      - supports-color

  '@opentelemetry/instrumentation-pg@0.51.1(@opentelemetry/api@1.9.0)':
    dependencies:
      '@opentelemetry/api': 1.9.0
      '@opentelemetry/core': 1.30.1(@opentelemetry/api@1.9.0)
      '@opentelemetry/instrumentation': 0.57.2(@opentelemetry/api@1.9.0)
      '@opentelemetry/semantic-conventions': 1.36.0
      '@opentelemetry/sql-common': 0.40.1(@opentelemetry/api@1.9.0)
      '@types/pg': 8.6.1
      '@types/pg-pool': 2.0.6
    transitivePeerDependencies:
      - supports-color

  '@opentelemetry/instrumentation-redis-4@0.46.1(@opentelemetry/api@1.9.0)':
    dependencies:
      '@opentelemetry/api': 1.9.0
      '@opentelemetry/instrumentation': 0.57.2(@opentelemetry/api@1.9.0)
      '@opentelemetry/redis-common': 0.36.2
      '@opentelemetry/semantic-conventions': 1.36.0
    transitivePeerDependencies:
      - supports-color

  '@opentelemetry/instrumentation-tedious@0.18.1(@opentelemetry/api@1.9.0)':
    dependencies:
      '@opentelemetry/api': 1.9.0
      '@opentelemetry/instrumentation': 0.57.2(@opentelemetry/api@1.9.0)
      '@opentelemetry/semantic-conventions': 1.36.0
      '@types/tedious': 4.0.14
    transitivePeerDependencies:
      - supports-color

  '@opentelemetry/instrumentation-undici@0.10.1(@opentelemetry/api@1.9.0)':
    dependencies:
      '@opentelemetry/api': 1.9.0
      '@opentelemetry/core': 1.30.1(@opentelemetry/api@1.9.0)
      '@opentelemetry/instrumentation': 0.57.2(@opentelemetry/api@1.9.0)
    transitivePeerDependencies:
      - supports-color

  '@opentelemetry/instrumentation@0.200.0(@opentelemetry/api@1.9.0)':
    dependencies:
      '@opentelemetry/api': 1.9.0
      '@opentelemetry/api-logs': 0.200.0
      '@types/shimmer': 1.2.0
      import-in-the-middle: 1.13.1
      require-in-the-middle: 7.5.2
      shimmer: 1.2.1
    transitivePeerDependencies:
      - supports-color

  '@opentelemetry/instrumentation@0.57.2(@opentelemetry/api@1.9.0)':
    dependencies:
      '@opentelemetry/api': 1.9.0
      '@opentelemetry/api-logs': 0.57.2
      '@types/shimmer': 1.2.0
      import-in-the-middle: 1.14.2
      require-in-the-middle: 7.5.2
      semver: 7.7.1
      shimmer: 1.2.1
    transitivePeerDependencies:
      - supports-color

  '@opentelemetry/redis-common@0.36.2': {}

  '@opentelemetry/resources@1.30.1(@opentelemetry/api@1.9.0)':
    dependencies:
      '@opentelemetry/api': 1.9.0
      '@opentelemetry/core': 1.30.1(@opentelemetry/api@1.9.0)
      '@opentelemetry/semantic-conventions': 1.28.0

  '@opentelemetry/resources@2.0.0(@opentelemetry/api@1.9.0)':
    dependencies:
      '@opentelemetry/api': 1.9.0
      '@opentelemetry/core': 2.0.0(@opentelemetry/api@1.9.0)
      '@opentelemetry/semantic-conventions': 1.30.0

  '@opentelemetry/sdk-logs@0.200.0(@opentelemetry/api@1.9.0)':
    dependencies:
      '@opentelemetry/api': 1.9.0
      '@opentelemetry/api-logs': 0.200.0
      '@opentelemetry/core': 2.0.0(@opentelemetry/api@1.9.0)
      '@opentelemetry/resources': 2.0.0(@opentelemetry/api@1.9.0)

  '@opentelemetry/sdk-metrics@1.30.1(@opentelemetry/api@1.9.0)':
    dependencies:
      '@opentelemetry/api': 1.9.0
      '@opentelemetry/core': 1.30.1(@opentelemetry/api@1.9.0)
      '@opentelemetry/resources': 1.30.1(@opentelemetry/api@1.9.0)

  '@opentelemetry/sdk-trace-base@1.30.1(@opentelemetry/api@1.9.0)':
    dependencies:
      '@opentelemetry/api': 1.9.0
      '@opentelemetry/core': 1.30.1(@opentelemetry/api@1.9.0)
      '@opentelemetry/resources': 1.30.1(@opentelemetry/api@1.9.0)
      '@opentelemetry/semantic-conventions': 1.28.0

  '@opentelemetry/semantic-conventions@1.28.0': {}

  '@opentelemetry/semantic-conventions@1.30.0': {}

  '@opentelemetry/semantic-conventions@1.36.0': {}

  '@opentelemetry/sql-common@0.40.1(@opentelemetry/api@1.9.0)':
    dependencies:
      '@opentelemetry/api': 1.9.0
      '@opentelemetry/core': 1.30.1(@opentelemetry/api@1.9.0)

  '@paulirish/trace_engine@0.0.57':
    dependencies:
      legacy-javascript: 0.0.1
      third-party-web: 0.27.0

  '@polka/url@1.0.0-next.29': {}

  '@prisma/instrumentation@6.11.1(@opentelemetry/api@1.9.0)':
    dependencies:
      '@opentelemetry/api': 1.9.0
      '@opentelemetry/instrumentation': 0.57.2(@opentelemetry/api@1.9.0)
    transitivePeerDependencies:
      - supports-color

  '@puppeteer/browsers@1.9.1':
    dependencies:
      debug: 4.3.4
      extract-zip: 2.0.1
      progress: 2.0.3
      proxy-agent: 6.3.1
      tar-fs: 3.0.4
      unbzip2-stream: 1.4.3
      yargs: 17.7.2
    transitivePeerDependencies:
      - supports-color

  '@puppeteer/browsers@2.10.6':
    dependencies:
      debug: 4.4.1
      extract-zip: 2.0.1
      progress: 2.0.3
      proxy-agent: 6.5.0
      semver: 7.7.2
      tar-fs: 3.1.0
      yargs: 17.7.2
    transitivePeerDependencies:
      - bare-buffer
      - supports-color

  '@radix-ui/number@1.1.0': {}

  '@radix-ui/primitive@1.1.1': {}

  '@radix-ui/primitive@1.1.2': {}

  '@radix-ui/react-arrow@1.1.2(@types/react-dom@19.1.1(@types/react@19.1.0))(@types/react@19.1.0)(react-dom@19.1.0(react@19.1.0))(react@19.1.0)':
    dependencies:
      '@radix-ui/react-primitive': 2.0.2(@types/react-dom@19.1.1(@types/react@19.1.0))(@types/react@19.1.0)(react-dom@19.1.0(react@19.1.0))(react@19.1.0)
      react: 19.1.0
      react-dom: 19.1.0(react@19.1.0)
    optionalDependencies:
      '@types/react': 19.1.0
      '@types/react-dom': 19.1.1(@types/react@19.1.0)

  '@radix-ui/react-avatar@1.1.10(@types/react-dom@19.1.1(@types/react@19.1.0))(@types/react@19.1.0)(react-dom@19.1.0(react@19.1.0))(react@19.1.0)':
    dependencies:
      '@radix-ui/react-context': 1.1.2(@types/react@19.1.0)(react@19.1.0)
      '@radix-ui/react-primitive': 2.1.3(@types/react-dom@19.1.1(@types/react@19.1.0))(@types/react@19.1.0)(react-dom@19.1.0(react@19.1.0))(react@19.1.0)
      '@radix-ui/react-use-callback-ref': 1.1.1(@types/react@19.1.0)(react@19.1.0)
      '@radix-ui/react-use-is-hydrated': 0.1.0(@types/react@19.1.0)(react@19.1.0)
      '@radix-ui/react-use-layout-effect': 1.1.1(@types/react@19.1.0)(react@19.1.0)
      react: 19.1.0
      react-dom: 19.1.0(react@19.1.0)
    optionalDependencies:
      '@types/react': 19.1.0
      '@types/react-dom': 19.1.1(@types/react@19.1.0)

  '@radix-ui/react-collection@1.1.2(@types/react-dom@19.1.1(@types/react@19.1.0))(@types/react@19.1.0)(react-dom@19.1.0(react@19.1.0))(react@19.1.0)':
    dependencies:
      '@radix-ui/react-compose-refs': 1.1.1(@types/react@19.1.0)(react@19.1.0)
      '@radix-ui/react-context': 1.1.1(@types/react@19.1.0)(react@19.1.0)
      '@radix-ui/react-primitive': 2.0.2(@types/react-dom@19.1.1(@types/react@19.1.0))(@types/react@19.1.0)(react-dom@19.1.0(react@19.1.0))(react@19.1.0)
      '@radix-ui/react-slot': 1.1.2(@types/react@19.1.0)(react@19.1.0)
      react: 19.1.0
      react-dom: 19.1.0(react@19.1.0)
    optionalDependencies:
      '@types/react': 19.1.0
      '@types/react-dom': 19.1.1(@types/react@19.1.0)

  '@radix-ui/react-collection@1.1.7(@types/react-dom@19.1.1(@types/react@19.1.0))(@types/react@19.1.0)(react-dom@19.1.0(react@19.1.0))(react@19.1.0)':
    dependencies:
      '@radix-ui/react-compose-refs': 1.1.2(@types/react@19.1.0)(react@19.1.0)
      '@radix-ui/react-context': 1.1.2(@types/react@19.1.0)(react@19.1.0)
      '@radix-ui/react-primitive': 2.1.3(@types/react-dom@19.1.1(@types/react@19.1.0))(@types/react@19.1.0)(react-dom@19.1.0(react@19.1.0))(react@19.1.0)
      '@radix-ui/react-slot': 1.2.3(@types/react@19.1.0)(react@19.1.0)
      react: 19.1.0
      react-dom: 19.1.0(react@19.1.0)
    optionalDependencies:
      '@types/react': 19.1.0
      '@types/react-dom': 19.1.1(@types/react@19.1.0)

  '@radix-ui/react-compose-refs@1.1.1(@types/react@19.1.0)(react@19.1.0)':
    dependencies:
      react: 19.1.0
    optionalDependencies:
      '@types/react': 19.1.0

  '@radix-ui/react-compose-refs@1.1.2(@types/react@19.1.0)(react@19.1.0)':
    dependencies:
      react: 19.1.0
    optionalDependencies:
      '@types/react': 19.1.0

  '@radix-ui/react-context@1.1.1(@types/react@19.1.0)(react@19.1.0)':
    dependencies:
      react: 19.1.0
    optionalDependencies:
      '@types/react': 19.1.0

  '@radix-ui/react-context@1.1.2(@types/react@19.1.0)(react@19.1.0)':
    dependencies:
      react: 19.1.0
    optionalDependencies:
      '@types/react': 19.1.0

  '@radix-ui/react-direction@1.1.0(@types/react@19.1.0)(react@19.1.0)':
    dependencies:
      react: 19.1.0
    optionalDependencies:
      '@types/react': 19.1.0

  '@radix-ui/react-direction@1.1.1(@types/react@19.1.0)(react@19.1.0)':
    dependencies:
      react: 19.1.0
    optionalDependencies:
      '@types/react': 19.1.0

  '@radix-ui/react-dismissable-layer@1.1.5(@types/react-dom@19.1.1(@types/react@19.1.0))(@types/react@19.1.0)(react-dom@19.1.0(react@19.1.0))(react@19.1.0)':
    dependencies:
      '@radix-ui/primitive': 1.1.1
      '@radix-ui/react-compose-refs': 1.1.1(@types/react@19.1.0)(react@19.1.0)
      '@radix-ui/react-primitive': 2.0.2(@types/react-dom@19.1.1(@types/react@19.1.0))(@types/react@19.1.0)(react-dom@19.1.0(react@19.1.0))(react@19.1.0)
      '@radix-ui/react-use-callback-ref': 1.1.0(@types/react@19.1.0)(react@19.1.0)
      '@radix-ui/react-use-escape-keydown': 1.1.0(@types/react@19.1.0)(react@19.1.0)
      react: 19.1.0
      react-dom: 19.1.0(react@19.1.0)
    optionalDependencies:
      '@types/react': 19.1.0
      '@types/react-dom': 19.1.1(@types/react@19.1.0)

  '@radix-ui/react-focus-guards@1.1.1(@types/react@19.1.0)(react@19.1.0)':
    dependencies:
      react: 19.1.0
    optionalDependencies:
      '@types/react': 19.1.0

  '@radix-ui/react-focus-scope@1.1.2(@types/react-dom@19.1.1(@types/react@19.1.0))(@types/react@19.1.0)(react-dom@19.1.0(react@19.1.0))(react@19.1.0)':
    dependencies:
      '@radix-ui/react-compose-refs': 1.1.1(@types/react@19.1.0)(react@19.1.0)
      '@radix-ui/react-primitive': 2.0.2(@types/react-dom@19.1.1(@types/react@19.1.0))(@types/react@19.1.0)(react-dom@19.1.0(react@19.1.0))(react@19.1.0)
      '@radix-ui/react-use-callback-ref': 1.1.0(@types/react@19.1.0)(react@19.1.0)
      react: 19.1.0
      react-dom: 19.1.0(react@19.1.0)
    optionalDependencies:
      '@types/react': 19.1.0
      '@types/react-dom': 19.1.1(@types/react@19.1.0)

  '@radix-ui/react-id@1.1.0(@types/react@19.1.0)(react@19.1.0)':
    dependencies:
      '@radix-ui/react-use-layout-effect': 1.1.0(@types/react@19.1.0)(react@19.1.0)
      react: 19.1.0
    optionalDependencies:
      '@types/react': 19.1.0

  '@radix-ui/react-id@1.1.1(@types/react@19.1.0)(react@19.1.0)':
    dependencies:
      '@radix-ui/react-use-layout-effect': 1.1.1(@types/react@19.1.0)(react@19.1.0)
      react: 19.1.0
    optionalDependencies:
      '@types/react': 19.1.0

  '@radix-ui/react-label@2.1.2(@types/react-dom@19.1.1(@types/react@19.1.0))(@types/react@19.1.0)(react-dom@19.1.0(react@19.1.0))(react@19.1.0)':
    dependencies:
      '@radix-ui/react-primitive': 2.0.2(@types/react-dom@19.1.1(@types/react@19.1.0))(@types/react@19.1.0)(react-dom@19.1.0(react@19.1.0))(react@19.1.0)
      react: 19.1.0
      react-dom: 19.1.0(react@19.1.0)
    optionalDependencies:
      '@types/react': 19.1.0
      '@types/react-dom': 19.1.1(@types/react@19.1.0)

  '@radix-ui/react-popper@1.2.2(@types/react-dom@19.1.1(@types/react@19.1.0))(@types/react@19.1.0)(react-dom@19.1.0(react@19.1.0))(react@19.1.0)':
    dependencies:
      '@floating-ui/react-dom': 2.1.2(react-dom@19.1.0(react@19.1.0))(react@19.1.0)
      '@radix-ui/react-arrow': 1.1.2(@types/react-dom@19.1.1(@types/react@19.1.0))(@types/react@19.1.0)(react-dom@19.1.0(react@19.1.0))(react@19.1.0)
      '@radix-ui/react-compose-refs': 1.1.1(@types/react@19.1.0)(react@19.1.0)
      '@radix-ui/react-context': 1.1.1(@types/react@19.1.0)(react@19.1.0)
      '@radix-ui/react-primitive': 2.0.2(@types/react-dom@19.1.1(@types/react@19.1.0))(@types/react@19.1.0)(react-dom@19.1.0(react@19.1.0))(react@19.1.0)
      '@radix-ui/react-use-callback-ref': 1.1.0(@types/react@19.1.0)(react@19.1.0)
      '@radix-ui/react-use-layout-effect': 1.1.0(@types/react@19.1.0)(react@19.1.0)
      '@radix-ui/react-use-rect': 1.1.0(@types/react@19.1.0)(react@19.1.0)
      '@radix-ui/react-use-size': 1.1.0(@types/react@19.1.0)(react@19.1.0)
      '@radix-ui/rect': 1.1.0
      react: 19.1.0
      react-dom: 19.1.0(react@19.1.0)
    optionalDependencies:
      '@types/react': 19.1.0
      '@types/react-dom': 19.1.1(@types/react@19.1.0)

  '@radix-ui/react-portal@1.1.4(@types/react-dom@19.1.1(@types/react@19.1.0))(@types/react@19.1.0)(react-dom@19.1.0(react@19.1.0))(react@19.1.0)':
    dependencies:
      '@radix-ui/react-primitive': 2.0.2(@types/react-dom@19.1.1(@types/react@19.1.0))(@types/react@19.1.0)(react-dom@19.1.0(react@19.1.0))(react@19.1.0)
      '@radix-ui/react-use-layout-effect': 1.1.0(@types/react@19.1.0)(react@19.1.0)
      react: 19.1.0
      react-dom: 19.1.0(react@19.1.0)
    optionalDependencies:
      '@types/react': 19.1.0
      '@types/react-dom': 19.1.1(@types/react@19.1.0)

  '@radix-ui/react-presence@1.1.4(@types/react-dom@19.1.1(@types/react@19.1.0))(@types/react@19.1.0)(react-dom@19.1.0(react@19.1.0))(react@19.1.0)':
    dependencies:
      '@radix-ui/react-compose-refs': 1.1.2(@types/react@19.1.0)(react@19.1.0)
      '@radix-ui/react-use-layout-effect': 1.1.1(@types/react@19.1.0)(react@19.1.0)
      react: 19.1.0
      react-dom: 19.1.0(react@19.1.0)
    optionalDependencies:
      '@types/react': 19.1.0
      '@types/react-dom': 19.1.1(@types/react@19.1.0)

  '@radix-ui/react-primitive@2.0.2(@types/react-dom@19.1.1(@types/react@19.1.0))(@types/react@19.1.0)(react-dom@19.1.0(react@19.1.0))(react@19.1.0)':
    dependencies:
      '@radix-ui/react-slot': 1.1.2(@types/react@19.1.0)(react@19.1.0)
      react: 19.1.0
      react-dom: 19.1.0(react@19.1.0)
    optionalDependencies:
      '@types/react': 19.1.0
      '@types/react-dom': 19.1.1(@types/react@19.1.0)

  '@radix-ui/react-primitive@2.1.3(@types/react-dom@19.1.1(@types/react@19.1.0))(@types/react@19.1.0)(react-dom@19.1.0(react@19.1.0))(react@19.1.0)':
    dependencies:
      '@radix-ui/react-slot': 1.2.3(@types/react@19.1.0)(react@19.1.0)
      react: 19.1.0
      react-dom: 19.1.0(react@19.1.0)
    optionalDependencies:
      '@types/react': 19.1.0
      '@types/react-dom': 19.1.1(@types/react@19.1.0)

  '@radix-ui/react-roving-focus@1.1.10(@types/react-dom@19.1.1(@types/react@19.1.0))(@types/react@19.1.0)(react-dom@19.1.0(react@19.1.0))(react@19.1.0)':
    dependencies:
      '@radix-ui/primitive': 1.1.2
      '@radix-ui/react-collection': 1.1.7(@types/react-dom@19.1.1(@types/react@19.1.0))(@types/react@19.1.0)(react-dom@19.1.0(react@19.1.0))(react@19.1.0)
      '@radix-ui/react-compose-refs': 1.1.2(@types/react@19.1.0)(react@19.1.0)
      '@radix-ui/react-context': 1.1.2(@types/react@19.1.0)(react@19.1.0)
      '@radix-ui/react-direction': 1.1.1(@types/react@19.1.0)(react@19.1.0)
      '@radix-ui/react-id': 1.1.1(@types/react@19.1.0)(react@19.1.0)
      '@radix-ui/react-primitive': 2.1.3(@types/react-dom@19.1.1(@types/react@19.1.0))(@types/react@19.1.0)(react-dom@19.1.0(react@19.1.0))(react@19.1.0)
      '@radix-ui/react-use-callback-ref': 1.1.1(@types/react@19.1.0)(react@19.1.0)
      '@radix-ui/react-use-controllable-state': 1.2.2(@types/react@19.1.0)(react@19.1.0)
      react: 19.1.0
      react-dom: 19.1.0(react@19.1.0)
    optionalDependencies:
      '@types/react': 19.1.0
      '@types/react-dom': 19.1.1(@types/react@19.1.0)

  '@radix-ui/react-select@2.1.6(@types/react-dom@19.1.1(@types/react@19.1.0))(@types/react@19.1.0)(react-dom@19.1.0(react@19.1.0))(react@19.1.0)':
    dependencies:
      '@radix-ui/number': 1.1.0
      '@radix-ui/primitive': 1.1.1
      '@radix-ui/react-collection': 1.1.2(@types/react-dom@19.1.1(@types/react@19.1.0))(@types/react@19.1.0)(react-dom@19.1.0(react@19.1.0))(react@19.1.0)
      '@radix-ui/react-compose-refs': 1.1.1(@types/react@19.1.0)(react@19.1.0)
      '@radix-ui/react-context': 1.1.1(@types/react@19.1.0)(react@19.1.0)
      '@radix-ui/react-direction': 1.1.0(@types/react@19.1.0)(react@19.1.0)
      '@radix-ui/react-dismissable-layer': 1.1.5(@types/react-dom@19.1.1(@types/react@19.1.0))(@types/react@19.1.0)(react-dom@19.1.0(react@19.1.0))(react@19.1.0)
      '@radix-ui/react-focus-guards': 1.1.1(@types/react@19.1.0)(react@19.1.0)
      '@radix-ui/react-focus-scope': 1.1.2(@types/react-dom@19.1.1(@types/react@19.1.0))(@types/react@19.1.0)(react-dom@19.1.0(react@19.1.0))(react@19.1.0)
      '@radix-ui/react-id': 1.1.0(@types/react@19.1.0)(react@19.1.0)
      '@radix-ui/react-popper': 1.2.2(@types/react-dom@19.1.1(@types/react@19.1.0))(@types/react@19.1.0)(react-dom@19.1.0(react@19.1.0))(react@19.1.0)
      '@radix-ui/react-portal': 1.1.4(@types/react-dom@19.1.1(@types/react@19.1.0))(@types/react@19.1.0)(react-dom@19.1.0(react@19.1.0))(react@19.1.0)
      '@radix-ui/react-primitive': 2.0.2(@types/react-dom@19.1.1(@types/react@19.1.0))(@types/react@19.1.0)(react-dom@19.1.0(react@19.1.0))(react@19.1.0)
      '@radix-ui/react-slot': 1.1.2(@types/react@19.1.0)(react@19.1.0)
      '@radix-ui/react-use-callback-ref': 1.1.0(@types/react@19.1.0)(react@19.1.0)
      '@radix-ui/react-use-controllable-state': 1.1.0(@types/react@19.1.0)(react@19.1.0)
      '@radix-ui/react-use-layout-effect': 1.1.0(@types/react@19.1.0)(react@19.1.0)
      '@radix-ui/react-use-previous': 1.1.0(@types/react@19.1.0)(react@19.1.0)
      '@radix-ui/react-visually-hidden': 1.1.2(@types/react-dom@19.1.1(@types/react@19.1.0))(@types/react@19.1.0)(react-dom@19.1.0(react@19.1.0))(react@19.1.0)
      aria-hidden: 1.2.4
      react: 19.1.0
      react-dom: 19.1.0(react@19.1.0)
      react-remove-scroll: 2.6.3(@types/react@19.1.0)(react@19.1.0)
    optionalDependencies:
      '@types/react': 19.1.0
      '@types/react-dom': 19.1.1(@types/react@19.1.0)

  '@radix-ui/react-separator@1.1.7(@types/react-dom@19.1.1(@types/react@19.1.0))(@types/react@19.1.0)(react-dom@19.1.0(react@19.1.0))(react@19.1.0)':
    dependencies:
      '@radix-ui/react-primitive': 2.1.3(@types/react-dom@19.1.1(@types/react@19.1.0))(@types/react@19.1.0)(react-dom@19.1.0(react@19.1.0))(react@19.1.0)
      react: 19.1.0
      react-dom: 19.1.0(react@19.1.0)
    optionalDependencies:
      '@types/react': 19.1.0
      '@types/react-dom': 19.1.1(@types/react@19.1.0)

  '@radix-ui/react-slot@1.1.2(@types/react@19.1.0)(react@19.1.0)':
    dependencies:
      '@radix-ui/react-compose-refs': 1.1.1(@types/react@19.1.0)(react@19.1.0)
      react: 19.1.0
    optionalDependencies:
      '@types/react': 19.1.0

  '@radix-ui/react-slot@1.2.3(@types/react@19.1.0)(react@19.1.0)':
    dependencies:
      '@radix-ui/react-compose-refs': 1.1.2(@types/react@19.1.0)(react@19.1.0)
      react: 19.1.0
    optionalDependencies:
      '@types/react': 19.1.0

  '@radix-ui/react-tabs@1.1.12(@types/react-dom@19.1.1(@types/react@19.1.0))(@types/react@19.1.0)(react-dom@19.1.0(react@19.1.0))(react@19.1.0)':
    dependencies:
      '@radix-ui/primitive': 1.1.2
      '@radix-ui/react-context': 1.1.2(@types/react@19.1.0)(react@19.1.0)
      '@radix-ui/react-direction': 1.1.1(@types/react@19.1.0)(react@19.1.0)
      '@radix-ui/react-id': 1.1.1(@types/react@19.1.0)(react@19.1.0)
      '@radix-ui/react-presence': 1.1.4(@types/react-dom@19.1.1(@types/react@19.1.0))(@types/react@19.1.0)(react-dom@19.1.0(react@19.1.0))(react@19.1.0)
      '@radix-ui/react-primitive': 2.1.3(@types/react-dom@19.1.1(@types/react@19.1.0))(@types/react@19.1.0)(react-dom@19.1.0(react@19.1.0))(react@19.1.0)
      '@radix-ui/react-roving-focus': 1.1.10(@types/react-dom@19.1.1(@types/react@19.1.0))(@types/react@19.1.0)(react-dom@19.1.0(react@19.1.0))(react@19.1.0)
      '@radix-ui/react-use-controllable-state': 1.2.2(@types/react@19.1.0)(react@19.1.0)
      react: 19.1.0
      react-dom: 19.1.0(react@19.1.0)
    optionalDependencies:
      '@types/react': 19.1.0
      '@types/react-dom': 19.1.1(@types/react@19.1.0)

  '@radix-ui/react-use-callback-ref@1.1.0(@types/react@19.1.0)(react@19.1.0)':
    dependencies:
      react: 19.1.0
    optionalDependencies:
      '@types/react': 19.1.0

  '@radix-ui/react-use-callback-ref@1.1.1(@types/react@19.1.0)(react@19.1.0)':
    dependencies:
      react: 19.1.0
    optionalDependencies:
      '@types/react': 19.1.0

  '@radix-ui/react-use-controllable-state@1.1.0(@types/react@19.1.0)(react@19.1.0)':
    dependencies:
      '@radix-ui/react-use-callback-ref': 1.1.0(@types/react@19.1.0)(react@19.1.0)
      react: 19.1.0
    optionalDependencies:
      '@types/react': 19.1.0

  '@radix-ui/react-use-controllable-state@1.2.2(@types/react@19.1.0)(react@19.1.0)':
    dependencies:
      '@radix-ui/react-use-effect-event': 0.0.2(@types/react@19.1.0)(react@19.1.0)
      '@radix-ui/react-use-layout-effect': 1.1.1(@types/react@19.1.0)(react@19.1.0)
      react: 19.1.0
    optionalDependencies:
      '@types/react': 19.1.0

  '@radix-ui/react-use-effect-event@0.0.2(@types/react@19.1.0)(react@19.1.0)':
    dependencies:
      '@radix-ui/react-use-layout-effect': 1.1.1(@types/react@19.1.0)(react@19.1.0)
      react: 19.1.0
    optionalDependencies:
      '@types/react': 19.1.0

  '@radix-ui/react-use-escape-keydown@1.1.0(@types/react@19.1.0)(react@19.1.0)':
    dependencies:
      '@radix-ui/react-use-callback-ref': 1.1.0(@types/react@19.1.0)(react@19.1.0)
      react: 19.1.0
    optionalDependencies:
      '@types/react': 19.1.0

  '@radix-ui/react-use-is-hydrated@0.1.0(@types/react@19.1.0)(react@19.1.0)':
    dependencies:
      react: 19.1.0
      use-sync-external-store: 1.5.0(react@19.1.0)
    optionalDependencies:
      '@types/react': 19.1.0

  '@radix-ui/react-use-layout-effect@1.1.0(@types/react@19.1.0)(react@19.1.0)':
    dependencies:
      react: 19.1.0
    optionalDependencies:
      '@types/react': 19.1.0

  '@radix-ui/react-use-layout-effect@1.1.1(@types/react@19.1.0)(react@19.1.0)':
    dependencies:
      react: 19.1.0
    optionalDependencies:
      '@types/react': 19.1.0

  '@radix-ui/react-use-previous@1.1.0(@types/react@19.1.0)(react@19.1.0)':
    dependencies:
      react: 19.1.0
    optionalDependencies:
      '@types/react': 19.1.0

  '@radix-ui/react-use-rect@1.1.0(@types/react@19.1.0)(react@19.1.0)':
    dependencies:
      '@radix-ui/rect': 1.1.0
      react: 19.1.0
    optionalDependencies:
      '@types/react': 19.1.0

  '@radix-ui/react-use-size@1.1.0(@types/react@19.1.0)(react@19.1.0)':
    dependencies:
      '@radix-ui/react-use-layout-effect': 1.1.0(@types/react@19.1.0)(react@19.1.0)
      react: 19.1.0
    optionalDependencies:
      '@types/react': 19.1.0

  '@radix-ui/react-visually-hidden@1.1.2(@types/react-dom@19.1.1(@types/react@19.1.0))(@types/react@19.1.0)(react-dom@19.1.0(react@19.1.0))(react@19.1.0)':
    dependencies:
      '@radix-ui/react-primitive': 2.0.2(@types/react-dom@19.1.1(@types/react@19.1.0))(@types/react@19.1.0)(react-dom@19.1.0(react@19.1.0))(react@19.1.0)
      react: 19.1.0
      react-dom: 19.1.0(react@19.1.0)
    optionalDependencies:
      '@types/react': 19.1.0
      '@types/react-dom': 19.1.1(@types/react@19.1.0)

  '@radix-ui/rect@1.1.0': {}

  '@redis/bloom@5.5.6(@redis/client@5.5.6)':
    dependencies:
      '@redis/client': 5.5.6

  '@redis/client@5.5.6':
    dependencies:
      cluster-key-slot: 1.1.2

  '@redis/json@5.5.6(@redis/client@5.5.6)':
    dependencies:
      '@redis/client': 5.5.6

  '@redis/search@5.5.6(@redis/client@5.5.6)':
    dependencies:
      '@redis/client': 5.5.6

  '@redis/time-series@5.5.6(@redis/client@5.5.6)':
    dependencies:
      '@redis/client': 5.5.6

  '@rtsao/scc@1.1.0': {}

  '@rushstack/eslint-patch@1.11.0': {}

<<<<<<< HEAD
  '@sentry/core@6.19.7':
    dependencies:
      '@sentry/hub': 6.19.7
      '@sentry/minimal': 6.19.7
      '@sentry/types': 6.19.7
      '@sentry/utils': 6.19.7
      tslib: 1.14.1

  '@sentry/core@9.40.0': {}

  '@sentry/hub@6.19.7':
    dependencies:
      '@sentry/types': 6.19.7
      '@sentry/utils': 6.19.7
      tslib: 1.14.1

  '@sentry/minimal@6.19.7':
    dependencies:
      '@sentry/hub': 6.19.7
      '@sentry/types': 6.19.7
      tslib: 1.14.1

  '@sentry/node-core@9.40.0(@opentelemetry/api@1.9.0)(@opentelemetry/context-async-hooks@1.30.1(@opentelemetry/api@1.9.0))(@opentelemetry/core@1.30.1(@opentelemetry/api@1.9.0))(@opentelemetry/instrumentation@0.57.2(@opentelemetry/api@1.9.0))(@opentelemetry/resources@1.30.1(@opentelemetry/api@1.9.0))(@opentelemetry/sdk-trace-base@1.30.1(@opentelemetry/api@1.9.0))(@opentelemetry/semantic-conventions@1.36.0)':
    dependencies:
      '@opentelemetry/api': 1.9.0
      '@opentelemetry/context-async-hooks': 1.30.1(@opentelemetry/api@1.9.0)
      '@opentelemetry/core': 1.30.1(@opentelemetry/api@1.9.0)
      '@opentelemetry/instrumentation': 0.57.2(@opentelemetry/api@1.9.0)
      '@opentelemetry/resources': 1.30.1(@opentelemetry/api@1.9.0)
      '@opentelemetry/sdk-trace-base': 1.30.1(@opentelemetry/api@1.9.0)
      '@opentelemetry/semantic-conventions': 1.36.0
      '@sentry/core': 9.40.0
      '@sentry/opentelemetry': 9.40.0(@opentelemetry/api@1.9.0)(@opentelemetry/context-async-hooks@1.30.1(@opentelemetry/api@1.9.0))(@opentelemetry/core@1.30.1(@opentelemetry/api@1.9.0))(@opentelemetry/sdk-trace-base@1.30.1(@opentelemetry/api@1.9.0))(@opentelemetry/semantic-conventions@1.36.0)
      import-in-the-middle: 1.14.2

  '@sentry/node@6.19.7':
    dependencies:
      '@sentry/core': 6.19.7
      '@sentry/hub': 6.19.7
      '@sentry/types': 6.19.7
      '@sentry/utils': 6.19.7
      cookie: 0.4.2
      https-proxy-agent: 5.0.1
      lru_map: 0.3.3
      tslib: 1.14.1
    transitivePeerDependencies:
      - supports-color

  '@sentry/node@9.40.0':
    dependencies:
      '@opentelemetry/api': 1.9.0
      '@opentelemetry/context-async-hooks': 1.30.1(@opentelemetry/api@1.9.0)
      '@opentelemetry/core': 1.30.1(@opentelemetry/api@1.9.0)
      '@opentelemetry/instrumentation': 0.57.2(@opentelemetry/api@1.9.0)
      '@opentelemetry/instrumentation-amqplib': 0.46.1(@opentelemetry/api@1.9.0)
      '@opentelemetry/instrumentation-connect': 0.43.1(@opentelemetry/api@1.9.0)
      '@opentelemetry/instrumentation-dataloader': 0.16.1(@opentelemetry/api@1.9.0)
      '@opentelemetry/instrumentation-express': 0.47.1(@opentelemetry/api@1.9.0)
      '@opentelemetry/instrumentation-fs': 0.19.1(@opentelemetry/api@1.9.0)
      '@opentelemetry/instrumentation-generic-pool': 0.43.1(@opentelemetry/api@1.9.0)
      '@opentelemetry/instrumentation-graphql': 0.47.1(@opentelemetry/api@1.9.0)
      '@opentelemetry/instrumentation-hapi': 0.45.2(@opentelemetry/api@1.9.0)
      '@opentelemetry/instrumentation-http': 0.57.2(@opentelemetry/api@1.9.0)
      '@opentelemetry/instrumentation-ioredis': 0.47.1(@opentelemetry/api@1.9.0)
      '@opentelemetry/instrumentation-kafkajs': 0.7.1(@opentelemetry/api@1.9.0)
      '@opentelemetry/instrumentation-knex': 0.44.1(@opentelemetry/api@1.9.0)
      '@opentelemetry/instrumentation-koa': 0.47.1(@opentelemetry/api@1.9.0)
      '@opentelemetry/instrumentation-lru-memoizer': 0.44.1(@opentelemetry/api@1.9.0)
      '@opentelemetry/instrumentation-mongodb': 0.52.0(@opentelemetry/api@1.9.0)
      '@opentelemetry/instrumentation-mongoose': 0.46.1(@opentelemetry/api@1.9.0)
      '@opentelemetry/instrumentation-mysql': 0.45.1(@opentelemetry/api@1.9.0)
      '@opentelemetry/instrumentation-mysql2': 0.45.2(@opentelemetry/api@1.9.0)
      '@opentelemetry/instrumentation-pg': 0.51.1(@opentelemetry/api@1.9.0)
      '@opentelemetry/instrumentation-redis-4': 0.46.1(@opentelemetry/api@1.9.0)
      '@opentelemetry/instrumentation-tedious': 0.18.1(@opentelemetry/api@1.9.0)
      '@opentelemetry/instrumentation-undici': 0.10.1(@opentelemetry/api@1.9.0)
      '@opentelemetry/resources': 1.30.1(@opentelemetry/api@1.9.0)
      '@opentelemetry/sdk-trace-base': 1.30.1(@opentelemetry/api@1.9.0)
      '@opentelemetry/semantic-conventions': 1.36.0
      '@prisma/instrumentation': 6.11.1(@opentelemetry/api@1.9.0)
      '@sentry/core': 9.40.0
      '@sentry/node-core': 9.40.0(@opentelemetry/api@1.9.0)(@opentelemetry/context-async-hooks@1.30.1(@opentelemetry/api@1.9.0))(@opentelemetry/core@1.30.1(@opentelemetry/api@1.9.0))(@opentelemetry/instrumentation@0.57.2(@opentelemetry/api@1.9.0))(@opentelemetry/resources@1.30.1(@opentelemetry/api@1.9.0))(@opentelemetry/sdk-trace-base@1.30.1(@opentelemetry/api@1.9.0))(@opentelemetry/semantic-conventions@1.36.0)
      '@sentry/opentelemetry': 9.40.0(@opentelemetry/api@1.9.0)(@opentelemetry/context-async-hooks@1.30.1(@opentelemetry/api@1.9.0))(@opentelemetry/core@1.30.1(@opentelemetry/api@1.9.0))(@opentelemetry/sdk-trace-base@1.30.1(@opentelemetry/api@1.9.0))(@opentelemetry/semantic-conventions@1.36.0)
      import-in-the-middle: 1.14.2
      minimatch: 9.0.5
    transitivePeerDependencies:
      - supports-color

  '@sentry/opentelemetry@9.40.0(@opentelemetry/api@1.9.0)(@opentelemetry/context-async-hooks@1.30.1(@opentelemetry/api@1.9.0))(@opentelemetry/core@1.30.1(@opentelemetry/api@1.9.0))(@opentelemetry/sdk-trace-base@1.30.1(@opentelemetry/api@1.9.0))(@opentelemetry/semantic-conventions@1.36.0)':
    dependencies:
      '@opentelemetry/api': 1.9.0
      '@opentelemetry/context-async-hooks': 1.30.1(@opentelemetry/api@1.9.0)
      '@opentelemetry/core': 1.30.1(@opentelemetry/api@1.9.0)
      '@opentelemetry/sdk-trace-base': 1.30.1(@opentelemetry/api@1.9.0)
      '@opentelemetry/semantic-conventions': 1.36.0
      '@sentry/core': 9.40.0

  '@sentry/types@6.19.7': {}

  '@sentry/utils@6.19.7':
    dependencies:
      '@sentry/types': 6.19.7
      tslib: 1.14.1

  '@stagewise-plugins/react@0.4.8(@stagewise/toolbar@0.4.8)':
=======
  '@stagewise-plugins/react@0.6.1(@stagewise/toolbar@0.6.1)':
>>>>>>> a2014e23
    dependencies:
      '@stagewise/toolbar': 0.6.1

  '@stagewise/toolbar-next@0.6.1(@types/react@19.1.0)(next@15.2.4(@opentelemetry/api@1.9.0)(react-dom@19.1.0(react@19.1.0))(react@19.1.0))(react@19.1.0)':
    dependencies:
      '@stagewise/toolbar-react': 0.6.1(@types/react@19.1.0)(react@19.1.0)
      '@types/react': 19.1.0
      next: 15.2.4(@opentelemetry/api@1.9.0)(react-dom@19.1.0(react@19.1.0))(react@19.1.0)
      react: 19.1.0

  '@stagewise/toolbar-react@0.6.1(@types/react@19.1.0)(react@19.1.0)':
    dependencies:
      '@stagewise/toolbar': 0.6.1
      '@types/react': 19.1.0
      react: 19.1.0

  '@stagewise/toolbar@0.6.1': {}

  '@supabase/auth-js@2.70.0':
    dependencies:
      '@supabase/node-fetch': 2.6.15

  '@supabase/functions-js@2.4.4':
    dependencies:
      '@supabase/node-fetch': 2.6.15

  '@supabase/node-fetch@2.6.15':
    dependencies:
      whatwg-url: 5.0.0

  '@supabase/postgrest-js@1.19.4':
    dependencies:
      '@supabase/node-fetch': 2.6.15

  '@supabase/realtime-js@2.11.10':
    dependencies:
      '@supabase/node-fetch': 2.6.15
      '@types/phoenix': 1.6.6
      '@types/ws': 8.18.1
      ws: 8.18.2
    transitivePeerDependencies:
      - bufferutil
      - utf-8-validate

  '@supabase/ssr@0.6.1(@supabase/supabase-js@2.50.0)':
    dependencies:
      '@supabase/supabase-js': 2.50.0
      cookie: 1.0.2

  '@supabase/storage-js@2.7.1':
    dependencies:
      '@supabase/node-fetch': 2.6.15

  '@supabase/supabase-js@2.50.0':
    dependencies:
      '@supabase/auth-js': 2.70.0
      '@supabase/functions-js': 2.4.4
      '@supabase/node-fetch': 2.6.15
      '@supabase/postgrest-js': 1.19.4
      '@supabase/realtime-js': 2.11.10
      '@supabase/storage-js': 2.7.1
    transitivePeerDependencies:
      - bufferutil
      - utf-8-validate

  '@sveltejs/acorn-typescript@1.0.5(acorn@8.15.0)':
    dependencies:
      acorn: 8.15.0

  '@swc/counter@0.1.3': {}

  '@swc/helpers@0.5.15':
    dependencies:
      tslib: 2.8.1

  '@tailwindcss/node@4.1.3':
    dependencies:
      enhanced-resolve: 5.18.1
      jiti: 2.4.2
      lightningcss: 1.29.2
      tailwindcss: 4.1.3

  '@tailwindcss/oxide-android-arm64@4.1.3':
    optional: true

  '@tailwindcss/oxide-darwin-arm64@4.1.3':
    optional: true

  '@tailwindcss/oxide-darwin-x64@4.1.3':
    optional: true

  '@tailwindcss/oxide-freebsd-x64@4.1.3':
    optional: true

  '@tailwindcss/oxide-linux-arm-gnueabihf@4.1.3':
    optional: true

  '@tailwindcss/oxide-linux-arm64-gnu@4.1.3':
    optional: true

  '@tailwindcss/oxide-linux-arm64-musl@4.1.3':
    optional: true

  '@tailwindcss/oxide-linux-x64-gnu@4.1.3':
    optional: true

  '@tailwindcss/oxide-linux-x64-musl@4.1.3':
    optional: true

  '@tailwindcss/oxide-win32-arm64-msvc@4.1.3':
    optional: true

  '@tailwindcss/oxide-win32-x64-msvc@4.1.3':
    optional: true

  '@tailwindcss/oxide@4.1.3':
    optionalDependencies:
      '@tailwindcss/oxide-android-arm64': 4.1.3
      '@tailwindcss/oxide-darwin-arm64': 4.1.3
      '@tailwindcss/oxide-darwin-x64': 4.1.3
      '@tailwindcss/oxide-freebsd-x64': 4.1.3
      '@tailwindcss/oxide-linux-arm-gnueabihf': 4.1.3
      '@tailwindcss/oxide-linux-arm64-gnu': 4.1.3
      '@tailwindcss/oxide-linux-arm64-musl': 4.1.3
      '@tailwindcss/oxide-linux-x64-gnu': 4.1.3
      '@tailwindcss/oxide-linux-x64-musl': 4.1.3
      '@tailwindcss/oxide-win32-arm64-msvc': 4.1.3
      '@tailwindcss/oxide-win32-x64-msvc': 4.1.3

  '@tailwindcss/postcss@4.1.3':
    dependencies:
      '@alloc/quick-lru': 5.2.0
      '@tailwindcss/node': 4.1.3
      '@tailwindcss/oxide': 4.1.3
      postcss: 8.5.3
      tailwindcss: 4.1.3

  '@tootallnate/quickjs-emscripten@0.23.0': {}

  '@tybys/wasm-util@0.9.0':
    dependencies:
      tslib: 2.8.1
    optional: true

  '@types/bull@4.10.4':
    dependencies:
      bull: 4.16.5
    transitivePeerDependencies:
      - supports-color

  '@types/connect@3.4.38':
    dependencies:
      '@types/node': 22.14.0

  '@types/debug@4.1.12':
    dependencies:
      '@types/ms': 2.1.0

  '@types/diff-match-patch@1.0.36': {}

  '@types/estree-jsx@1.0.5':
    dependencies:
      '@types/estree': 1.0.7

  '@types/estree@1.0.7': {}

  '@types/estree@1.0.8': {}

  '@types/hast@3.0.4':
    dependencies:
      '@types/unist': 3.0.3

  '@types/json-schema@7.0.15': {}

  '@types/json5@0.0.29': {}

  '@types/mdast@4.0.4':
    dependencies:
      '@types/unist': 3.0.3

  '@types/ms@2.1.0': {}

  '@types/mysql@2.15.26':
    dependencies:
      '@types/node': 22.14.0

  '@types/node-fetch@2.6.12':
    dependencies:
      '@types/node': 22.14.0
      form-data: 4.0.2

  '@types/node@18.19.86':
    dependencies:
      undici-types: 5.26.5

  '@types/node@22.14.0':
    dependencies:
      undici-types: 6.21.0

  '@types/pg-pool@2.0.6':
    dependencies:
      '@types/pg': 8.6.1

  '@types/pg@8.6.1':
    dependencies:
      '@types/node': 22.14.0
      pg-protocol: 1.10.3
      pg-types: 2.2.0

  '@types/phoenix@1.6.6': {}

  '@types/react-dom@19.1.1(@types/react@19.1.0)':
    dependencies:
      '@types/react': 19.1.0

  '@types/react@19.1.0':
    dependencies:
      csstype: 3.1.3

  '@types/shimmer@1.2.0': {}

  '@types/tedious@4.0.14':
    dependencies:
      '@types/node': 22.14.0

  '@types/unist@2.0.11': {}

  '@types/unist@3.0.3': {}

  '@types/ws@8.18.1':
    dependencies:
      '@types/node': 22.14.0

  '@types/yauzl@2.10.3':
    dependencies:
      '@types/node': 22.14.0
    optional: true

  '@typescript-eslint/eslint-plugin@8.29.0(@typescript-eslint/parser@8.29.0(eslint@9.24.0(jiti@2.4.2))(typescript@5.8.3))(eslint@9.24.0(jiti@2.4.2))(typescript@5.8.3)':
    dependencies:
      '@eslint-community/regexpp': 4.12.1
      '@typescript-eslint/parser': 8.29.0(eslint@9.24.0(jiti@2.4.2))(typescript@5.8.3)
      '@typescript-eslint/scope-manager': 8.29.0
      '@typescript-eslint/type-utils': 8.29.0(eslint@9.24.0(jiti@2.4.2))(typescript@5.8.3)
      '@typescript-eslint/utils': 8.29.0(eslint@9.24.0(jiti@2.4.2))(typescript@5.8.3)
      '@typescript-eslint/visitor-keys': 8.29.0
      eslint: 9.24.0(jiti@2.4.2)
      graphemer: 1.4.0
      ignore: 5.3.2
      natural-compare: 1.4.0
      ts-api-utils: 2.1.0(typescript@5.8.3)
      typescript: 5.8.3
    transitivePeerDependencies:
      - supports-color

  '@typescript-eslint/parser@8.29.0(eslint@9.24.0(jiti@2.4.2))(typescript@5.8.3)':
    dependencies:
      '@typescript-eslint/scope-manager': 8.29.0
      '@typescript-eslint/types': 8.29.0
      '@typescript-eslint/typescript-estree': 8.29.0(typescript@5.8.3)
      '@typescript-eslint/visitor-keys': 8.29.0
      debug: 4.4.0
      eslint: 9.24.0(jiti@2.4.2)
      typescript: 5.8.3
    transitivePeerDependencies:
      - supports-color

  '@typescript-eslint/scope-manager@8.29.0':
    dependencies:
      '@typescript-eslint/types': 8.29.0
      '@typescript-eslint/visitor-keys': 8.29.0

  '@typescript-eslint/type-utils@8.29.0(eslint@9.24.0(jiti@2.4.2))(typescript@5.8.3)':
    dependencies:
      '@typescript-eslint/typescript-estree': 8.29.0(typescript@5.8.3)
      '@typescript-eslint/utils': 8.29.0(eslint@9.24.0(jiti@2.4.2))(typescript@5.8.3)
      debug: 4.4.0
      eslint: 9.24.0(jiti@2.4.2)
      ts-api-utils: 2.1.0(typescript@5.8.3)
      typescript: 5.8.3
    transitivePeerDependencies:
      - supports-color

  '@typescript-eslint/types@8.29.0': {}

  '@typescript-eslint/typescript-estree@8.29.0(typescript@5.8.3)':
    dependencies:
      '@typescript-eslint/types': 8.29.0
      '@typescript-eslint/visitor-keys': 8.29.0
      debug: 4.4.0
      fast-glob: 3.3.3
      is-glob: 4.0.3
      minimatch: 9.0.5
      semver: 7.7.1
      ts-api-utils: 2.1.0(typescript@5.8.3)
      typescript: 5.8.3
    transitivePeerDependencies:
      - supports-color

  '@typescript-eslint/utils@8.29.0(eslint@9.24.0(jiti@2.4.2))(typescript@5.8.3)':
    dependencies:
      '@eslint-community/eslint-utils': 4.5.1(eslint@9.24.0(jiti@2.4.2))
      '@typescript-eslint/scope-manager': 8.29.0
      '@typescript-eslint/types': 8.29.0
      '@typescript-eslint/typescript-estree': 8.29.0(typescript@5.8.3)
      eslint: 9.24.0(jiti@2.4.2)
      typescript: 5.8.3
    transitivePeerDependencies:
      - supports-color

  '@typescript-eslint/visitor-keys@8.29.0':
    dependencies:
      '@typescript-eslint/types': 8.29.0
      eslint-visitor-keys: 4.2.0

  '@ungap/structured-clone@1.3.0': {}

  '@unrs/resolver-binding-darwin-arm64@1.4.1':
    optional: true

  '@unrs/resolver-binding-darwin-x64@1.4.1':
    optional: true

  '@unrs/resolver-binding-freebsd-x64@1.4.1':
    optional: true

  '@unrs/resolver-binding-linux-arm-gnueabihf@1.4.1':
    optional: true

  '@unrs/resolver-binding-linux-arm-musleabihf@1.4.1':
    optional: true

  '@unrs/resolver-binding-linux-arm64-gnu@1.4.1':
    optional: true

  '@unrs/resolver-binding-linux-arm64-musl@1.4.1':
    optional: true

  '@unrs/resolver-binding-linux-ppc64-gnu@1.4.1':
    optional: true

  '@unrs/resolver-binding-linux-s390x-gnu@1.4.1':
    optional: true

  '@unrs/resolver-binding-linux-x64-gnu@1.4.1':
    optional: true

  '@unrs/resolver-binding-linux-x64-musl@1.4.1':
    optional: true

  '@unrs/resolver-binding-wasm32-wasi@1.4.1':
    dependencies:
      '@napi-rs/wasm-runtime': 0.2.8
    optional: true

  '@unrs/resolver-binding-win32-arm64-msvc@1.4.1':
    optional: true

  '@unrs/resolver-binding-win32-ia32-msvc@1.4.1':
    optional: true

  '@unrs/resolver-binding-win32-x64-msvc@1.4.1':
    optional: true

  '@vercel/analytics@1.5.0(next@15.2.4(@opentelemetry/api@1.9.0)(react-dom@19.1.0(react@19.1.0))(react@19.1.0))(react@19.1.0)(svelte@5.23.0)(vue@3.5.13(typescript@5.8.3))':
    optionalDependencies:
      next: 15.2.4(@opentelemetry/api@1.9.0)(react-dom@19.1.0(react@19.1.0))(react@19.1.0)
      react: 19.1.0
      svelte: 5.23.0
      vue: 3.5.13(typescript@5.8.3)

  '@vercel/functions@1.6.0': {}

  '@vercel/otel@1.10.4(@opentelemetry/api-logs@0.200.0)(@opentelemetry/api@1.9.0)(@opentelemetry/instrumentation@0.200.0(@opentelemetry/api@1.9.0))(@opentelemetry/resources@1.30.1(@opentelemetry/api@1.9.0))(@opentelemetry/sdk-logs@0.200.0(@opentelemetry/api@1.9.0))(@opentelemetry/sdk-metrics@1.30.1(@opentelemetry/api@1.9.0))(@opentelemetry/sdk-trace-base@1.30.1(@opentelemetry/api@1.9.0))':
    dependencies:
      '@opentelemetry/api': 1.9.0
      '@opentelemetry/api-logs': 0.200.0
      '@opentelemetry/instrumentation': 0.200.0(@opentelemetry/api@1.9.0)
      '@opentelemetry/resources': 1.30.1(@opentelemetry/api@1.9.0)
      '@opentelemetry/sdk-logs': 0.200.0(@opentelemetry/api@1.9.0)
      '@opentelemetry/sdk-metrics': 1.30.1(@opentelemetry/api@1.9.0)
      '@opentelemetry/sdk-trace-base': 1.30.1(@opentelemetry/api@1.9.0)

  '@vue/compiler-core@3.5.13':
    dependencies:
      '@babel/parser': 7.28.0
      '@vue/shared': 3.5.13
      entities: 4.5.0
      estree-walker: 2.0.2
      source-map-js: 1.2.1

  '@vue/compiler-dom@3.5.13':
    dependencies:
      '@vue/compiler-core': 3.5.13
      '@vue/shared': 3.5.13

  '@vue/compiler-sfc@3.5.13':
    dependencies:
      '@babel/parser': 7.28.0
      '@vue/compiler-core': 3.5.13
      '@vue/compiler-dom': 3.5.13
      '@vue/compiler-ssr': 3.5.13
      '@vue/shared': 3.5.13
      estree-walker: 2.0.2
      magic-string: 0.30.17
      postcss: 8.5.6
      source-map-js: 1.2.1

  '@vue/compiler-ssr@3.5.13':
    dependencies:
      '@vue/compiler-dom': 3.5.13
      '@vue/shared': 3.5.13

  '@vue/reactivity@3.5.13':
    dependencies:
      '@vue/shared': 3.5.13

  '@vue/runtime-core@3.5.13':
    dependencies:
      '@vue/reactivity': 3.5.13
      '@vue/shared': 3.5.13

  '@vue/runtime-dom@3.5.13':
    dependencies:
      '@vue/reactivity': 3.5.13
      '@vue/runtime-core': 3.5.13
      '@vue/shared': 3.5.13
      csstype: 3.1.3

  '@vue/server-renderer@3.5.13(vue@3.5.13(typescript@5.8.3))':
    dependencies:
      '@vue/compiler-ssr': 3.5.13
      '@vue/shared': 3.5.13
      vue: 3.5.13(typescript@5.8.3)

  '@vue/shared@3.5.13': {}

  abort-controller@3.0.0:
    dependencies:
      event-target-shim: 5.0.1

  accepts@1.3.8:
    dependencies:
      mime-types: 2.1.35
      negotiator: 0.6.3

  acorn-import-attributes@1.9.5(acorn@8.14.1):
    dependencies:
      acorn: 8.14.1

  acorn-import-attributes@1.9.5(acorn@8.15.0):
    dependencies:
      acorn: 8.15.0

  acorn-jsx@5.3.2(acorn@8.14.1):
    dependencies:
      acorn: 8.14.1

  acorn-walk@8.3.4:
    dependencies:
      acorn: 8.15.0

  acorn@8.14.1: {}

  acorn@8.15.0: {}

  agent-base@6.0.2:
    dependencies:
      debug: 4.4.0
    transitivePeerDependencies:
      - supports-color

  agent-base@7.1.4: {}

  agentkeepalive@4.6.0:
    dependencies:
      humanize-ms: 1.2.1

  ai@3.4.33(openai@4.104.0(ws@8.18.3)(zod@3.24.2))(react@19.1.0)(sswr@2.2.0(svelte@5.23.0))(svelte@5.23.0)(vue@3.5.13(typescript@5.8.3))(zod@3.24.2):
    dependencies:
      '@ai-sdk/provider': 0.0.26
      '@ai-sdk/provider-utils': 1.0.22(zod@3.24.2)
      '@ai-sdk/react': 0.0.70(react@19.1.0)(zod@3.24.2)
      '@ai-sdk/solid': 0.0.54(zod@3.24.2)
      '@ai-sdk/svelte': 0.0.57(svelte@5.23.0)(zod@3.24.2)
      '@ai-sdk/ui-utils': 0.0.50(zod@3.24.2)
      '@ai-sdk/vue': 0.0.59(vue@3.5.13(typescript@5.8.3))(zod@3.24.2)
      '@opentelemetry/api': 1.9.0
      eventsource-parser: 1.1.2
      json-schema: 0.4.0
      jsondiffpatch: 0.6.0
      secure-json-parse: 2.7.0
      zod-to-json-schema: 3.24.5(zod@3.24.2)
    optionalDependencies:
      openai: 4.104.0(ws@8.18.3)(zod@3.24.2)
      react: 19.1.0
      sswr: 2.2.0(svelte@5.23.0)
      svelte: 5.23.0
      zod: 3.24.2
    transitivePeerDependencies:
      - solid-js
      - vue

  ai@4.3.2(react@19.1.0)(zod@3.24.2):
    dependencies:
      '@ai-sdk/provider': 1.1.0
      '@ai-sdk/provider-utils': 2.2.4(zod@3.24.2)
      '@ai-sdk/react': 1.2.6(react@19.1.0)(zod@3.24.2)
      '@ai-sdk/ui-utils': 1.2.5(zod@3.24.2)
      '@opentelemetry/api': 1.9.0
      jsondiffpatch: 0.6.0
      zod: 3.24.2
    optionalDependencies:
      react: 19.1.0

  ajv@6.12.6:
    dependencies:
      fast-deep-equal: 3.1.3
      fast-json-stable-stringify: 2.1.0
      json-schema-traverse: 0.4.1
      uri-js: 4.4.1

  ajv@8.17.1:
    dependencies:
      fast-deep-equal: 3.1.3
      fast-uri: 3.0.6
      json-schema-traverse: 1.0.0
      require-from-string: 2.0.2

  ansi-colors@4.1.3: {}

  ansi-escapes@3.2.0: {}

  ansi-regex@3.0.1: {}

  ansi-regex@4.1.1: {}

  ansi-regex@5.0.1: {}

  ansi-styles@3.2.1:
    dependencies:
      color-convert: 1.9.3

  ansi-styles@4.3.0:
    dependencies:
      color-convert: 2.0.1

  argparse@1.0.10:
    dependencies:
      sprintf-js: 1.0.3

  argparse@2.0.1: {}

  aria-hidden@1.2.4:
    dependencies:
      tslib: 2.8.1

  aria-query@5.3.2: {}

  array-buffer-byte-length@1.0.2:
    dependencies:
      call-bound: 1.0.4
      is-array-buffer: 3.0.5

  array-flatten@1.1.1: {}

  array-includes@3.1.8:
    dependencies:
      call-bind: 1.0.8
      define-properties: 1.2.1
      es-abstract: 1.23.9
      es-object-atoms: 1.1.1
      get-intrinsic: 1.3.0
      is-string: 1.1.1

  array.prototype.findlast@1.2.5:
    dependencies:
      call-bind: 1.0.8
      define-properties: 1.2.1
      es-abstract: 1.23.9
      es-errors: 1.3.0
      es-object-atoms: 1.1.1
      es-shim-unscopables: 1.1.0

  array.prototype.findlastindex@1.2.6:
    dependencies:
      call-bind: 1.0.8
      call-bound: 1.0.4
      define-properties: 1.2.1
      es-abstract: 1.23.9
      es-errors: 1.3.0
      es-object-atoms: 1.1.1
      es-shim-unscopables: 1.1.0

  array.prototype.flat@1.3.3:
    dependencies:
      call-bind: 1.0.8
      define-properties: 1.2.1
      es-abstract: 1.23.9
      es-shim-unscopables: 1.1.0

  array.prototype.flatmap@1.3.3:
    dependencies:
      call-bind: 1.0.8
      define-properties: 1.2.1
      es-abstract: 1.23.9
      es-shim-unscopables: 1.1.0

  array.prototype.tosorted@1.1.4:
    dependencies:
      call-bind: 1.0.8
      define-properties: 1.2.1
      es-abstract: 1.23.9
      es-errors: 1.3.0
      es-shim-unscopables: 1.1.0

  arraybuffer.prototype.slice@1.0.4:
    dependencies:
      array-buffer-byte-length: 1.0.2
      call-bind: 1.0.8
      define-properties: 1.2.1
      es-abstract: 1.23.9
      es-errors: 1.3.0
      get-intrinsic: 1.3.0
      is-array-buffer: 3.0.5

  ast-types-flow@0.0.8: {}

  ast-types@0.13.4:
    dependencies:
      tslib: 2.8.1

  async-function@1.0.0: {}

  asynckit@0.4.0: {}

  atomically@2.0.3:
    dependencies:
      stubborn-fs: 1.2.5
      when-exit: 2.1.4

  autoevals@0.0.125:
    dependencies:
      '@braintrust/core': 0.0.83
      ajv: 8.17.1
      compute-cosine-similarity: 1.1.0
      js-levenshtein: 1.1.6
      js-yaml: 4.1.0
      linear-sum-assignment: 1.0.7
      mustache: 4.2.0
      openai: 4.47.1
      zod: 3.24.2
      zod-to-json-schema: 3.24.5(zod@3.24.2)
    transitivePeerDependencies:
      - encoding

  available-typed-arrays@1.0.7:
    dependencies:
      possible-typed-array-names: 1.1.0

  axe-core@4.10.3: {}

  axobject-query@4.1.0: {}

  b4a@1.6.7: {}

  bail@2.0.2: {}

  balanced-match@1.0.2: {}

  bare-events@2.6.0:
    optional: true

  bare-fs@4.1.6:
    dependencies:
      bare-events: 2.6.0
      bare-path: 3.0.0
      bare-stream: 2.6.5(bare-events@2.6.0)
    optional: true

  bare-os@3.6.1:
    optional: true

  bare-path@3.0.0:
    dependencies:
      bare-os: 3.6.1
    optional: true

  bare-stream@2.6.5(bare-events@2.6.0):
    dependencies:
      streamx: 2.22.1
    optionalDependencies:
      bare-events: 2.6.0
    optional: true

  base64-js@1.5.1: {}

  basic-ftp@5.0.5: {}

  binary-search@1.3.6: {}

  body-parser@1.20.3:
    dependencies:
      bytes: 3.1.2
      content-type: 1.0.5
      debug: 2.6.9
      depd: 2.0.0
      destroy: 1.2.0
      http-errors: 2.0.0
      iconv-lite: 0.4.24
      on-finished: 2.4.1
      qs: 6.13.0
      raw-body: 2.5.2
      type-is: 1.6.18
      unpipe: 1.0.0
    transitivePeerDependencies:
      - supports-color

  brace-expansion@1.1.11:
    dependencies:
      balanced-match: 1.0.2
      concat-map: 0.0.1

  brace-expansion@2.0.1:
    dependencies:
      balanced-match: 1.0.2

  braces@3.0.3:
    dependencies:
      fill-range: 7.1.1

  braintrust@0.0.195(openai@4.104.0(ws@8.18.3)(zod@3.24.2))(react@19.1.0)(sswr@2.2.0(svelte@5.23.0))(svelte@5.23.0)(vue@3.5.13(typescript@5.8.3))(zod@3.24.2):
    dependencies:
      '@ai-sdk/provider': 1.1.0
      '@braintrust/core': 0.0.83
      '@next/env': 14.2.26
      '@vercel/functions': 1.6.0
      ai: 3.4.33(openai@4.104.0(ws@8.18.3)(zod@3.24.2))(react@19.1.0)(sswr@2.2.0(svelte@5.23.0))(svelte@5.23.0)(vue@3.5.13(typescript@5.8.3))(zod@3.24.2)
      argparse: 2.0.1
      chalk: 4.1.2
      cli-progress: 3.12.0
      dotenv: 16.4.7
      esbuild: 0.25.2
      eventsource-parser: 1.1.2
      graceful-fs: 4.2.11
      minimatch: 9.0.5
      mustache: 4.2.0
      pluralize: 8.0.0
      simple-git: 3.27.0
      slugify: 1.6.6
      source-map: 0.7.4
      uuid: 9.0.1
      zod: 3.24.2
      zod-to-json-schema: 3.24.5(zod@3.24.2)
    transitivePeerDependencies:
      - '@aws-sdk/credential-provider-web-identity'
      - openai
      - react
      - solid-js
      - sswr
      - supports-color
      - svelte
      - vue

  buffer-crc32@0.2.13: {}

  buffer@5.7.1:
    dependencies:
      base64-js: 1.5.1
      ieee754: 1.2.1

  bull@4.16.5:
    dependencies:
      cron-parser: 4.9.0
      get-port: 5.1.1
      ioredis: 5.6.1
      lodash: 4.17.21
      msgpackr: 1.11.4
      semver: 7.7.1
      uuid: 8.3.2
    transitivePeerDependencies:
      - supports-color

  busboy@1.6.0:
    dependencies:
      streamsearch: 1.1.0

  bytes@3.1.2: {}

  call-bind-apply-helpers@1.0.2:
    dependencies:
      es-errors: 1.3.0
      function-bind: 1.1.2

  call-bind@1.0.8:
    dependencies:
      call-bind-apply-helpers: 1.0.2
      es-define-property: 1.0.1
      get-intrinsic: 1.3.0
      set-function-length: 1.2.2

  call-bound@1.0.4:
    dependencies:
      call-bind-apply-helpers: 1.0.2
      get-intrinsic: 1.3.0

  callsites@3.1.0: {}

  camelcase@5.3.1: {}

  caniuse-lite@1.0.30001712: {}

  ccount@2.0.1: {}

  chalk@2.4.2:
    dependencies:
      ansi-styles: 3.2.1
      escape-string-regexp: 1.0.5
      supports-color: 5.5.0

  chalk@4.1.2:
    dependencies:
      ansi-styles: 4.3.0
      supports-color: 7.2.0

  chalk@5.4.1: {}

  character-entities-html4@2.1.0: {}

  character-entities-legacy@3.0.0: {}

  character-entities@2.0.2: {}

  character-reference-invalid@2.0.1: {}

  chardet@0.7.0: {}

  cheminfo-types@1.8.1: {}

  chrome-launcher@0.13.4:
    dependencies:
      '@types/node': 22.14.0
      escape-string-regexp: 1.0.5
      is-wsl: 2.2.0
      lighthouse-logger: 1.2.0
      mkdirp: 0.5.6
      rimraf: 3.0.2
    transitivePeerDependencies:
      - supports-color

  chrome-launcher@1.2.0:
    dependencies:
      '@types/node': 22.14.0
      escape-string-regexp: 4.0.0
      is-wsl: 2.2.0
      lighthouse-logger: 2.0.1
    transitivePeerDependencies:
      - supports-color

  chromium-bidi@0.5.8(devtools-protocol@0.0.1232444):
    dependencies:
      devtools-protocol: 0.0.1232444
      mitt: 3.0.1
      urlpattern-polyfill: 10.0.0

  chromium-bidi@7.1.1(devtools-protocol@0.0.1464554):
    dependencies:
      devtools-protocol: 0.0.1464554
      mitt: 3.0.1
      zod: 3.24.2

  cjs-module-lexer@1.4.3: {}

  class-variance-authority@0.7.1:
    dependencies:
      clsx: 2.1.1

  cli-cursor@2.1.0:
    dependencies:
      restore-cursor: 2.0.0

  cli-progress@3.12.0:
    dependencies:
      string-width: 4.2.3

  cli-width@2.2.1: {}

  client-only@0.0.1: {}

  cliui@6.0.0:
    dependencies:
      string-width: 4.2.3
      strip-ansi: 6.0.1
      wrap-ansi: 6.2.0

  cliui@8.0.1:
    dependencies:
      string-width: 4.2.3
      strip-ansi: 6.0.1
      wrap-ansi: 7.0.0

  clsx@2.1.1: {}

  cluster-key-slot@1.1.2: {}

  color-convert@1.9.3:
    dependencies:
      color-name: 1.1.3

  color-convert@2.0.1:
    dependencies:
      color-name: 1.1.4

  color-name@1.1.3: {}

  color-name@1.1.4: {}

  color-string@1.9.1:
    dependencies:
      color-name: 1.1.4
      simple-swizzle: 0.2.2
    optional: true

  color@4.2.3:
    dependencies:
      color-convert: 2.0.1
      color-string: 1.9.1
    optional: true

  combined-stream@1.0.8:
    dependencies:
      delayed-stream: 1.0.0

  comma-separated-tokens@2.0.3: {}

  commander@7.2.0: {}

  compressible@2.0.18:
    dependencies:
      mime-db: 1.52.0

  compression@1.8.1:
    dependencies:
      bytes: 3.1.2
      compressible: 2.0.18
      debug: 2.6.9
      negotiator: 0.6.4
      on-headers: 1.1.0
      safe-buffer: 5.2.1
      vary: 1.1.2
    transitivePeerDependencies:
      - supports-color

  compute-cosine-similarity@1.1.0:
    dependencies:
      compute-dot: 1.1.0
      compute-l2norm: 1.1.0
      validate.io-array: 1.0.6
      validate.io-function: 1.0.2

  compute-dot@1.1.0:
    dependencies:
      validate.io-array: 1.0.6
      validate.io-function: 1.0.2

  compute-l2norm@1.1.0:
    dependencies:
      validate.io-array: 1.0.6
      validate.io-function: 1.0.2

  concat-map@0.0.1: {}

  configstore@5.0.1:
    dependencies:
      dot-prop: 5.3.0
      graceful-fs: 4.2.11
      make-dir: 3.1.0
      unique-string: 2.0.0
      write-file-atomic: 3.0.3
      xdg-basedir: 4.0.0

  configstore@7.0.0:
    dependencies:
      atomically: 2.0.3
      dot-prop: 9.0.0
      graceful-fs: 4.2.11
      xdg-basedir: 5.1.0

  content-disposition@0.5.4:
    dependencies:
      safe-buffer: 5.2.1

  content-type@1.0.5: {}

  cookie-signature@1.0.6: {}

  cookie@0.4.2: {}

  cookie@0.7.1: {}

  cookie@1.0.2: {}

  cron-parser@4.9.0:
    dependencies:
      luxon: 3.6.1

  cross-env@7.0.3:
    dependencies:
      cross-spawn: 7.0.6

  cross-fetch@4.0.0:
    dependencies:
      node-fetch: 2.7.0
    transitivePeerDependencies:
      - encoding

  cross-spawn@7.0.6:
    dependencies:
      path-key: 3.1.1
      shebang-command: 2.0.0
      which: 2.0.2

  crypto-random-string@2.0.0: {}

  csp_evaluator@1.1.1: {}

  csp_evaluator@1.1.5: {}

  csstype@3.1.3: {}

  damerau-levenshtein@1.0.8: {}

  data-uri-to-buffer@6.0.2: {}

  data-view-buffer@1.0.2:
    dependencies:
      call-bound: 1.0.4
      es-errors: 1.3.0
      is-data-view: 1.0.2

  data-view-byte-length@1.0.2:
    dependencies:
      call-bound: 1.0.4
      es-errors: 1.3.0
      is-data-view: 1.0.2

  data-view-byte-offset@1.0.1:
    dependencies:
      call-bound: 1.0.4
      es-errors: 1.3.0
      is-data-view: 1.0.2

  debounce@1.2.1: {}

  debug@2.6.9:
    dependencies:
      ms: 2.0.0

  debug@3.2.7:
    dependencies:
      ms: 2.1.3

  debug@4.3.4:
    dependencies:
      ms: 2.1.2

  debug@4.4.0:
    dependencies:
      ms: 2.1.3

  debug@4.4.1:
    dependencies:
      ms: 2.1.3

  decamelize@1.2.0: {}

  decimal.js@10.6.0: {}

  decode-named-character-reference@1.1.0:
    dependencies:
      character-entities: 2.0.2

  deep-is@0.1.4: {}

  define-data-property@1.1.4:
    dependencies:
      es-define-property: 1.0.1
      es-errors: 1.3.0
      gopd: 1.2.0

  define-lazy-prop@2.0.0: {}

  define-properties@1.2.1:
    dependencies:
      define-data-property: 1.1.4
      has-property-descriptors: 1.0.2
      object-keys: 1.1.1

  degenerator@5.0.1:
    dependencies:
      ast-types: 0.13.4
      escodegen: 2.1.0
      esprima: 4.0.1

  delayed-stream@1.0.0: {}

  denque@2.1.0: {}

  depd@2.0.0: {}

  dequal@2.0.3: {}

  destroy@1.2.0: {}

  detect-libc@2.0.3: {}

  detect-node-es@1.1.0: {}

  devlop@1.1.0:
    dependencies:
      dequal: 2.0.3

  devtools-protocol@0.0.1211954: {}

  devtools-protocol@0.0.1232444: {}

  devtools-protocol@0.0.1464554: {}

  devtools-protocol@0.0.1478340: {}

  diff-match-patch@1.0.5: {}

  doctrine@2.1.0:
    dependencies:
      esutils: 2.0.3

  dot-prop@5.3.0:
    dependencies:
      is-obj: 2.0.0

  dot-prop@9.0.0:
    dependencies:
      type-fest: 4.41.0

  dotenv@16.4.7: {}

  dunder-proto@1.0.1:
    dependencies:
      call-bind-apply-helpers: 1.0.2
      es-errors: 1.3.0
      gopd: 1.2.0

  duplexer@0.1.2: {}

  ee-first@1.1.1: {}

  emoji-regex@8.0.0: {}

  emoji-regex@9.2.2: {}

  encodeurl@1.0.2: {}

  encodeurl@2.0.0: {}

  end-of-stream@1.4.5:
    dependencies:
      once: 1.4.0

  enhanced-resolve@5.18.1:
    dependencies:
      graceful-fs: 4.2.11
      tapable: 2.2.1

  enquirer@2.4.1:
    dependencies:
      ansi-colors: 4.1.3
      strip-ansi: 6.0.1

  entities@4.5.0: {}

  es-abstract@1.23.9:
    dependencies:
      array-buffer-byte-length: 1.0.2
      arraybuffer.prototype.slice: 1.0.4
      available-typed-arrays: 1.0.7
      call-bind: 1.0.8
      call-bound: 1.0.4
      data-view-buffer: 1.0.2
      data-view-byte-length: 1.0.2
      data-view-byte-offset: 1.0.1
      es-define-property: 1.0.1
      es-errors: 1.3.0
      es-object-atoms: 1.1.1
      es-set-tostringtag: 2.1.0
      es-to-primitive: 1.3.0
      function.prototype.name: 1.1.8
      get-intrinsic: 1.3.0
      get-proto: 1.0.1
      get-symbol-description: 1.1.0
      globalthis: 1.0.4
      gopd: 1.2.0
      has-property-descriptors: 1.0.2
      has-proto: 1.2.0
      has-symbols: 1.1.0
      hasown: 2.0.2
      internal-slot: 1.1.0
      is-array-buffer: 3.0.5
      is-callable: 1.2.7
      is-data-view: 1.0.2
      is-regex: 1.2.1
      is-shared-array-buffer: 1.0.4
      is-string: 1.1.1
      is-typed-array: 1.1.15
      is-weakref: 1.1.1
      math-intrinsics: 1.1.0
      object-inspect: 1.13.4
      object-keys: 1.1.1
      object.assign: 4.1.7
      own-keys: 1.0.1
      regexp.prototype.flags: 1.5.4
      safe-array-concat: 1.1.3
      safe-push-apply: 1.0.0
      safe-regex-test: 1.1.0
      set-proto: 1.0.0
      string.prototype.trim: 1.2.10
      string.prototype.trimend: 1.0.9
      string.prototype.trimstart: 1.0.8
      typed-array-buffer: 1.0.3
      typed-array-byte-length: 1.0.3
      typed-array-byte-offset: 1.0.4
      typed-array-length: 1.0.7
      unbox-primitive: 1.1.0
      which-typed-array: 1.1.19

  es-define-property@1.0.1: {}

  es-errors@1.3.0: {}

  es-iterator-helpers@1.2.1:
    dependencies:
      call-bind: 1.0.8
      call-bound: 1.0.4
      define-properties: 1.2.1
      es-abstract: 1.23.9
      es-errors: 1.3.0
      es-set-tostringtag: 2.1.0
      function-bind: 1.1.2
      get-intrinsic: 1.3.0
      globalthis: 1.0.4
      gopd: 1.2.0
      has-property-descriptors: 1.0.2
      has-proto: 1.2.0
      has-symbols: 1.1.0
      internal-slot: 1.1.0
      iterator.prototype: 1.1.5
      safe-array-concat: 1.1.3

  es-object-atoms@1.1.1:
    dependencies:
      es-errors: 1.3.0

  es-set-tostringtag@2.1.0:
    dependencies:
      es-errors: 1.3.0
      get-intrinsic: 1.3.0
      has-tostringtag: 1.0.2
      hasown: 2.0.2

  es-shim-unscopables@1.1.0:
    dependencies:
      hasown: 2.0.2

  es-to-primitive@1.3.0:
    dependencies:
      is-callable: 1.2.7
      is-date-object: 1.1.0
      is-symbol: 1.1.1

  esbuild@0.25.2:
    optionalDependencies:
      '@esbuild/aix-ppc64': 0.25.2
      '@esbuild/android-arm': 0.25.2
      '@esbuild/android-arm64': 0.25.2
      '@esbuild/android-x64': 0.25.2
      '@esbuild/darwin-arm64': 0.25.2
      '@esbuild/darwin-x64': 0.25.2
      '@esbuild/freebsd-arm64': 0.25.2
      '@esbuild/freebsd-x64': 0.25.2
      '@esbuild/linux-arm': 0.25.2
      '@esbuild/linux-arm64': 0.25.2
      '@esbuild/linux-ia32': 0.25.2
      '@esbuild/linux-loong64': 0.25.2
      '@esbuild/linux-mips64el': 0.25.2
      '@esbuild/linux-ppc64': 0.25.2
      '@esbuild/linux-riscv64': 0.25.2
      '@esbuild/linux-s390x': 0.25.2
      '@esbuild/linux-x64': 0.25.2
      '@esbuild/netbsd-arm64': 0.25.2
      '@esbuild/netbsd-x64': 0.25.2
      '@esbuild/openbsd-arm64': 0.25.2
      '@esbuild/openbsd-x64': 0.25.2
      '@esbuild/sunos-x64': 0.25.2
      '@esbuild/win32-arm64': 0.25.2
      '@esbuild/win32-ia32': 0.25.2
      '@esbuild/win32-x64': 0.25.2

  escalade@3.2.0: {}

  escape-html@1.0.3: {}

  escape-string-regexp@1.0.5: {}

  escape-string-regexp@4.0.0: {}

  escape-string-regexp@5.0.0: {}

  escodegen@2.1.0:
    dependencies:
      esprima: 4.0.1
      estraverse: 5.3.0
      esutils: 2.0.3
    optionalDependencies:
      source-map: 0.6.1

  eslint-config-next@15.2.4(eslint@9.24.0(jiti@2.4.2))(typescript@5.8.3):
    dependencies:
      '@next/eslint-plugin-next': 15.2.4
      '@rushstack/eslint-patch': 1.11.0
      '@typescript-eslint/eslint-plugin': 8.29.0(@typescript-eslint/parser@8.29.0(eslint@9.24.0(jiti@2.4.2))(typescript@5.8.3))(eslint@9.24.0(jiti@2.4.2))(typescript@5.8.3)
      '@typescript-eslint/parser': 8.29.0(eslint@9.24.0(jiti@2.4.2))(typescript@5.8.3)
      eslint: 9.24.0(jiti@2.4.2)
      eslint-import-resolver-node: 0.3.9
      eslint-import-resolver-typescript: 3.10.0(eslint-plugin-import@2.31.0)(eslint@9.24.0(jiti@2.4.2))
      eslint-plugin-import: 2.31.0(@typescript-eslint/parser@8.29.0(eslint@9.24.0(jiti@2.4.2))(typescript@5.8.3))(eslint-import-resolver-typescript@3.10.0)(eslint@9.24.0(jiti@2.4.2))
      eslint-plugin-jsx-a11y: 6.10.2(eslint@9.24.0(jiti@2.4.2))
      eslint-plugin-react: 7.37.5(eslint@9.24.0(jiti@2.4.2))
      eslint-plugin-react-hooks: 5.2.0(eslint@9.24.0(jiti@2.4.2))
    optionalDependencies:
      typescript: 5.8.3
    transitivePeerDependencies:
      - eslint-import-resolver-webpack
      - eslint-plugin-import-x
      - supports-color

  eslint-import-resolver-node@0.3.9:
    dependencies:
      debug: 3.2.7
      is-core-module: 2.16.1
      resolve: 1.22.10
    transitivePeerDependencies:
      - supports-color

  eslint-import-resolver-typescript@3.10.0(eslint-plugin-import@2.31.0)(eslint@9.24.0(jiti@2.4.2)):
    dependencies:
      '@nolyfill/is-core-module': 1.0.39
      debug: 4.4.0
      eslint: 9.24.0(jiti@2.4.2)
      get-tsconfig: 4.10.0
      is-bun-module: 2.0.0
      stable-hash: 0.0.5
      tinyglobby: 0.2.12
      unrs-resolver: 1.4.1
    optionalDependencies:
      eslint-plugin-import: 2.31.0(@typescript-eslint/parser@8.29.0(eslint@9.24.0(jiti@2.4.2))(typescript@5.8.3))(eslint-import-resolver-typescript@3.10.0)(eslint@9.24.0(jiti@2.4.2))
    transitivePeerDependencies:
      - supports-color

  eslint-module-utils@2.12.0(@typescript-eslint/parser@8.29.0(eslint@9.24.0(jiti@2.4.2))(typescript@5.8.3))(eslint-import-resolver-node@0.3.9)(eslint-import-resolver-typescript@3.10.0)(eslint@9.24.0(jiti@2.4.2)):
    dependencies:
      debug: 3.2.7
    optionalDependencies:
      '@typescript-eslint/parser': 8.29.0(eslint@9.24.0(jiti@2.4.2))(typescript@5.8.3)
      eslint: 9.24.0(jiti@2.4.2)
      eslint-import-resolver-node: 0.3.9
      eslint-import-resolver-typescript: 3.10.0(eslint-plugin-import@2.31.0)(eslint@9.24.0(jiti@2.4.2))
    transitivePeerDependencies:
      - supports-color

  eslint-plugin-import@2.31.0(@typescript-eslint/parser@8.29.0(eslint@9.24.0(jiti@2.4.2))(typescript@5.8.3))(eslint-import-resolver-typescript@3.10.0)(eslint@9.24.0(jiti@2.4.2)):
    dependencies:
      '@rtsao/scc': 1.1.0
      array-includes: 3.1.8
      array.prototype.findlastindex: 1.2.6
      array.prototype.flat: 1.3.3
      array.prototype.flatmap: 1.3.3
      debug: 3.2.7
      doctrine: 2.1.0
      eslint: 9.24.0(jiti@2.4.2)
      eslint-import-resolver-node: 0.3.9
      eslint-module-utils: 2.12.0(@typescript-eslint/parser@8.29.0(eslint@9.24.0(jiti@2.4.2))(typescript@5.8.3))(eslint-import-resolver-node@0.3.9)(eslint-import-resolver-typescript@3.10.0)(eslint@9.24.0(jiti@2.4.2))
      hasown: 2.0.2
      is-core-module: 2.16.1
      is-glob: 4.0.3
      minimatch: 3.1.2
      object.fromentries: 2.0.8
      object.groupby: 1.0.3
      object.values: 1.2.1
      semver: 6.3.1
      string.prototype.trimend: 1.0.9
      tsconfig-paths: 3.15.0
    optionalDependencies:
      '@typescript-eslint/parser': 8.29.0(eslint@9.24.0(jiti@2.4.2))(typescript@5.8.3)
    transitivePeerDependencies:
      - eslint-import-resolver-typescript
      - eslint-import-resolver-webpack
      - supports-color

  eslint-plugin-jsx-a11y@6.10.2(eslint@9.24.0(jiti@2.4.2)):
    dependencies:
      aria-query: 5.3.2
      array-includes: 3.1.8
      array.prototype.flatmap: 1.3.3
      ast-types-flow: 0.0.8
      axe-core: 4.10.3
      axobject-query: 4.1.0
      damerau-levenshtein: 1.0.8
      emoji-regex: 9.2.2
      eslint: 9.24.0(jiti@2.4.2)
      hasown: 2.0.2
      jsx-ast-utils: 3.3.5
      language-tags: 1.0.9
      minimatch: 3.1.2
      object.fromentries: 2.0.8
      safe-regex-test: 1.1.0
      string.prototype.includes: 2.0.1

  eslint-plugin-react-hooks@5.2.0(eslint@9.24.0(jiti@2.4.2)):
    dependencies:
      eslint: 9.24.0(jiti@2.4.2)

  eslint-plugin-react@7.37.5(eslint@9.24.0(jiti@2.4.2)):
    dependencies:
      array-includes: 3.1.8
      array.prototype.findlast: 1.2.5
      array.prototype.flatmap: 1.3.3
      array.prototype.tosorted: 1.1.4
      doctrine: 2.1.0
      es-iterator-helpers: 1.2.1
      eslint: 9.24.0(jiti@2.4.2)
      estraverse: 5.3.0
      hasown: 2.0.2
      jsx-ast-utils: 3.3.5
      minimatch: 3.1.2
      object.entries: 1.1.9
      object.fromentries: 2.0.8
      object.values: 1.2.1
      prop-types: 15.8.1
      resolve: 2.0.0-next.5
      semver: 6.3.1
      string.prototype.matchall: 4.0.12
      string.prototype.repeat: 1.0.0

  eslint-scope@8.3.0:
    dependencies:
      esrecurse: 4.3.0
      estraverse: 5.3.0

  eslint-visitor-keys@3.4.3: {}

  eslint-visitor-keys@4.2.0: {}

  eslint@9.24.0(jiti@2.4.2):
    dependencies:
      '@eslint-community/eslint-utils': 4.5.1(eslint@9.24.0(jiti@2.4.2))
      '@eslint-community/regexpp': 4.12.1
      '@eslint/config-array': 0.20.0
      '@eslint/config-helpers': 0.2.1
      '@eslint/core': 0.12.0
      '@eslint/eslintrc': 3.3.1
      '@eslint/js': 9.24.0
      '@eslint/plugin-kit': 0.2.8
      '@humanfs/node': 0.16.6
      '@humanwhocodes/module-importer': 1.0.1
      '@humanwhocodes/retry': 0.4.2
      '@types/estree': 1.0.7
      '@types/json-schema': 7.0.15
      ajv: 6.12.6
      chalk: 4.1.2
      cross-spawn: 7.0.6
      debug: 4.4.0
      escape-string-regexp: 4.0.0
      eslint-scope: 8.3.0
      eslint-visitor-keys: 4.2.0
      espree: 10.3.0
      esquery: 1.6.0
      esutils: 2.0.3
      fast-deep-equal: 3.1.3
      file-entry-cache: 8.0.0
      find-up: 5.0.0
      glob-parent: 6.0.2
      ignore: 5.3.2
      imurmurhash: 0.1.4
      is-glob: 4.0.3
      json-stable-stringify-without-jsonify: 1.0.1
      lodash.merge: 4.6.2
      minimatch: 3.1.2
      natural-compare: 1.4.0
      optionator: 0.9.4
    optionalDependencies:
      jiti: 2.4.2
    transitivePeerDependencies:
      - supports-color

  esm-env@1.2.2: {}

  espree@10.3.0:
    dependencies:
      acorn: 8.14.1
      acorn-jsx: 5.3.2(acorn@8.14.1)
      eslint-visitor-keys: 4.2.0

  esprima@4.0.1: {}

  esquery@1.6.0:
    dependencies:
      estraverse: 5.3.0

  esrap@1.4.9:
    dependencies:
      '@jridgewell/sourcemap-codec': 1.5.4

  esrecurse@4.3.0:
    dependencies:
      estraverse: 5.3.0

  estraverse@5.3.0: {}

  estree-util-is-identifier-name@3.0.0: {}

  estree-walker@2.0.2: {}

  esutils@2.0.3: {}

  etag@1.8.1: {}

  event-target-shim@5.0.1: {}

  eventsource-parser@1.1.2: {}

  express@4.21.2:
    dependencies:
      accepts: 1.3.8
      array-flatten: 1.1.1
      body-parser: 1.20.3
      content-disposition: 0.5.4
      content-type: 1.0.5
      cookie: 0.7.1
      cookie-signature: 1.0.6
      debug: 2.6.9
      depd: 2.0.0
      encodeurl: 2.0.0
      escape-html: 1.0.3
      etag: 1.8.1
      finalhandler: 1.3.1
      fresh: 0.5.2
      http-errors: 2.0.0
      merge-descriptors: 1.0.3
      methods: 1.1.2
      on-finished: 2.4.1
      parseurl: 1.3.3
      path-to-regexp: 0.1.12
      proxy-addr: 2.0.7
      qs: 6.13.0
      range-parser: 1.2.1
      safe-buffer: 5.2.1
      send: 0.19.0
      serve-static: 1.16.2
      setprototypeof: 1.2.0
      statuses: 2.0.1
      type-is: 1.6.18
      utils-merge: 1.0.1
      vary: 1.1.2
    transitivePeerDependencies:
      - supports-color

  extend@3.0.2: {}

  external-editor@3.1.0:
    dependencies:
      chardet: 0.7.0
      iconv-lite: 0.4.24
      tmp: 0.0.33

  extract-zip@2.0.1:
    dependencies:
      debug: 4.4.1
      get-stream: 5.2.0
      yauzl: 2.10.0
    optionalDependencies:
      '@types/yauzl': 2.10.3
    transitivePeerDependencies:
      - supports-color

  fast-deep-equal@3.1.3: {}

  fast-fifo@1.3.2: {}

  fast-glob@3.3.1:
    dependencies:
      '@nodelib/fs.stat': 2.0.5
      '@nodelib/fs.walk': 1.2.8
      glob-parent: 5.1.2
      merge2: 1.4.1
      micromatch: 4.0.8

  fast-glob@3.3.3:
    dependencies:
      '@nodelib/fs.stat': 2.0.5
      '@nodelib/fs.walk': 1.2.8
      glob-parent: 5.1.2
      merge2: 1.4.1
      micromatch: 4.0.8

  fast-json-stable-stringify@2.1.0: {}

  fast-levenshtein@2.0.6: {}

  fast-uri@3.0.6: {}

  fastq@1.19.1:
    dependencies:
      reusify: 1.1.0

  fd-slicer@1.1.0:
    dependencies:
      pend: 1.2.0

  fdir@6.4.3(picomatch@4.0.2):
    optionalDependencies:
      picomatch: 4.0.2

  fft.js@4.0.4: {}

  figures@2.0.0:
    dependencies:
      escape-string-regexp: 1.0.5

  file-entry-cache@8.0.0:
    dependencies:
      flat-cache: 4.0.1

  fill-range@7.1.1:
    dependencies:
      to-regex-range: 5.0.1

  finalhandler@1.3.1:
    dependencies:
      debug: 2.6.9
      encodeurl: 2.0.0
      escape-html: 1.0.3
      on-finished: 2.4.1
      parseurl: 1.3.3
      statuses: 2.0.1
      unpipe: 1.0.0
    transitivePeerDependencies:
      - supports-color

  find-up@4.1.0:
    dependencies:
      locate-path: 5.0.0
      path-exists: 4.0.0

  find-up@5.0.0:
    dependencies:
      locate-path: 6.0.0
      path-exists: 4.0.0

  flat-cache@4.0.1:
    dependencies:
      flatted: 3.3.3
      keyv: 4.5.4

  flatted@3.3.3: {}

  for-each@0.3.5:
    dependencies:
      is-callable: 1.2.7

  form-data-encoder@1.7.2: {}

  form-data@4.0.2:
    dependencies:
      asynckit: 0.4.0
      combined-stream: 1.0.8
      es-set-tostringtag: 2.1.0
      mime-types: 2.1.35

  formdata-node@4.4.1:
    dependencies:
      node-domexception: 1.0.0
      web-streams-polyfill: 4.0.0-beta.3

  forwarded-parse@2.1.2: {}

  forwarded@0.2.0: {}

  framer-motion@12.15.0(react-dom@19.1.0(react@19.1.0))(react@19.1.0):
    dependencies:
      motion-dom: 12.15.0
      motion-utils: 12.12.1
      tslib: 2.8.1
    optionalDependencies:
      react: 19.1.0
      react-dom: 19.1.0(react@19.1.0)

  fresh@0.5.2: {}

  fs.realpath@1.0.0: {}

  fsevents@2.3.3:
    optional: true

  function-bind@1.1.2: {}

  function.prototype.name@1.1.8:
    dependencies:
      call-bind: 1.0.8
      call-bound: 1.0.4
      define-properties: 1.2.1
      functions-have-names: 1.2.3
      hasown: 2.0.2
      is-callable: 1.2.7

  functions-have-names@1.2.3: {}

  get-caller-file@2.0.5: {}

  get-intrinsic@1.3.0:
    dependencies:
      call-bind-apply-helpers: 1.0.2
      es-define-property: 1.0.1
      es-errors: 1.3.0
      es-object-atoms: 1.1.1
      function-bind: 1.1.2
      get-proto: 1.0.1
      gopd: 1.2.0
      has-symbols: 1.1.0
      hasown: 2.0.2
      math-intrinsics: 1.1.0

  get-nonce@1.0.1: {}

  get-port@5.1.1: {}

  get-proto@1.0.1:
    dependencies:
      dunder-proto: 1.0.1
      es-object-atoms: 1.1.1

  get-stream@5.2.0:
    dependencies:
      pump: 3.0.3

  get-symbol-description@1.1.0:
    dependencies:
      call-bound: 1.0.4
      es-errors: 1.3.0
      get-intrinsic: 1.3.0

  get-tsconfig@4.10.0:
    dependencies:
      resolve-pkg-maps: 1.0.0

  get-uri@6.0.5:
    dependencies:
      basic-ftp: 5.0.5
      data-uri-to-buffer: 6.0.2
      debug: 4.4.1
    transitivePeerDependencies:
      - supports-color

  glob-parent@5.1.2:
    dependencies:
      is-glob: 4.0.3

  glob-parent@6.0.2:
    dependencies:
      is-glob: 4.0.3

  glob@7.2.3:
    dependencies:
      fs.realpath: 1.0.0
      inflight: 1.0.6
      inherits: 2.0.4
      minimatch: 3.1.2
      once: 1.4.0
      path-is-absolute: 1.0.1

  globals@14.0.0: {}

  globalthis@1.0.4:
    dependencies:
      define-properties: 1.2.1
      gopd: 1.2.0

  gopd@1.2.0: {}

  graceful-fs@4.2.11: {}

  graphemer@1.4.0: {}

  gzip-size@6.0.0:
    dependencies:
      duplexer: 0.1.2

  has-bigints@1.1.0: {}

  has-flag@3.0.0: {}

  has-flag@4.0.0: {}

  has-property-descriptors@1.0.2:
    dependencies:
      es-define-property: 1.0.1

  has-proto@1.2.0:
    dependencies:
      dunder-proto: 1.0.1

  has-symbols@1.1.0: {}

  has-tostringtag@1.0.2:
    dependencies:
      has-symbols: 1.1.0

  hasown@2.0.2:
    dependencies:
      function-bind: 1.1.2

  hast-util-to-jsx-runtime@2.3.6:
    dependencies:
      '@types/estree': 1.0.7
      '@types/hast': 3.0.4
      '@types/unist': 3.0.3
      comma-separated-tokens: 2.0.3
      devlop: 1.1.0
      estree-util-is-identifier-name: 3.0.0
      hast-util-whitespace: 3.0.0
      mdast-util-mdx-expression: 2.0.1
      mdast-util-mdx-jsx: 3.2.0
      mdast-util-mdxjs-esm: 2.0.1
      property-information: 7.0.0
      space-separated-tokens: 2.0.2
      style-to-js: 1.1.16
      unist-util-position: 5.0.0
      vfile-message: 4.0.2
    transitivePeerDependencies:
      - supports-color

  hast-util-whitespace@3.0.0:
    dependencies:
      '@types/hast': 3.0.4

  html-escaper@2.0.2: {}

  html-url-attributes@3.0.1: {}

  http-errors@2.0.0:
    dependencies:
      depd: 2.0.0
      inherits: 2.0.4
      setprototypeof: 1.2.0
      statuses: 2.0.1
      toidentifier: 1.0.1

  http-link-header@1.1.3: {}

  http-proxy-agent@7.0.2:
    dependencies:
      agent-base: 7.1.4
      debug: 4.4.1
    transitivePeerDependencies:
      - supports-color

  https-proxy-agent@5.0.1:
    dependencies:
      agent-base: 6.0.2
      debug: 4.4.0
    transitivePeerDependencies:
      - supports-color

  https-proxy-agent@7.0.6:
    dependencies:
      agent-base: 7.1.4
      debug: 4.4.1
    transitivePeerDependencies:
      - supports-color

  humanize-ms@1.2.1:
    dependencies:
      ms: 2.1.3

  iconv-lite@0.4.24:
    dependencies:
      safer-buffer: 2.1.2

  ieee754@1.2.1: {}

  ignore@5.3.2: {}

  image-ssim@0.2.0: {}

  import-fresh@3.3.1:
    dependencies:
      parent-module: 1.0.1
      resolve-from: 4.0.0

  import-in-the-middle@1.13.1:
    dependencies:
      acorn: 8.14.1
      acorn-import-attributes: 1.9.5(acorn@8.14.1)
      cjs-module-lexer: 1.4.3
      module-details-from-path: 1.0.3

  import-in-the-middle@1.14.2:
    dependencies:
      acorn: 8.15.0
      acorn-import-attributes: 1.9.5(acorn@8.15.0)
      cjs-module-lexer: 1.4.3
      module-details-from-path: 1.0.3

  imurmurhash@0.1.4: {}

  inflight@1.0.6:
    dependencies:
      once: 1.4.0
      wrappy: 1.0.2

  inherits@2.0.4: {}

  inline-style-parser@0.2.4: {}

  inquirer@6.5.2:
    dependencies:
      ansi-escapes: 3.2.0
      chalk: 2.4.2
      cli-cursor: 2.1.0
      cli-width: 2.2.1
      external-editor: 3.1.0
      figures: 2.0.0
      lodash: 4.17.21
      mute-stream: 0.0.7
      run-async: 2.4.1
      rxjs: 6.6.7
      string-width: 2.1.1
      strip-ansi: 5.2.0
      through: 2.3.8

  install@0.13.0: {}

  internal-slot@1.1.0:
    dependencies:
      es-errors: 1.3.0
      hasown: 2.0.2
      side-channel: 1.1.0

  intl-messageformat@10.7.16:
    dependencies:
      '@formatjs/ecma402-abstract': 2.3.4
      '@formatjs/fast-memoize': 2.2.7
      '@formatjs/icu-messageformat-parser': 2.11.2
      tslib: 2.8.1

  ioredis@5.6.1:
    dependencies:
      '@ioredis/commands': 1.2.0
      cluster-key-slot: 1.1.2
      debug: 4.4.0
      denque: 2.1.0
      lodash.defaults: 4.2.0
      lodash.isarguments: 3.1.0
      redis-errors: 1.2.0
      redis-parser: 3.0.0
      standard-as-callback: 2.1.0
    transitivePeerDependencies:
      - supports-color

  ip-address@9.0.5:
    dependencies:
      jsbn: 1.1.0
      sprintf-js: 1.1.3

  ipaddr.js@1.9.1: {}

  is-alphabetical@2.0.1: {}

  is-alphanumerical@2.0.1:
    dependencies:
      is-alphabetical: 2.0.1
      is-decimal: 2.0.1

  is-any-array@2.0.1: {}

  is-array-buffer@3.0.5:
    dependencies:
      call-bind: 1.0.8
      call-bound: 1.0.4
      get-intrinsic: 1.3.0

  is-arrayish@0.3.2:
    optional: true

  is-async-function@2.1.1:
    dependencies:
      async-function: 1.0.0
      call-bound: 1.0.4
      get-proto: 1.0.1
      has-tostringtag: 1.0.2
      safe-regex-test: 1.1.0

  is-bigint@1.1.0:
    dependencies:
      has-bigints: 1.1.0

  is-boolean-object@1.2.2:
    dependencies:
      call-bound: 1.0.4
      has-tostringtag: 1.0.2

  is-bun-module@2.0.0:
    dependencies:
      semver: 7.7.1

  is-callable@1.2.7: {}

  is-core-module@2.16.1:
    dependencies:
      hasown: 2.0.2

  is-data-view@1.0.2:
    dependencies:
      call-bound: 1.0.4
      get-intrinsic: 1.3.0
      is-typed-array: 1.1.15

  is-date-object@1.1.0:
    dependencies:
      call-bound: 1.0.4
      has-tostringtag: 1.0.2

  is-decimal@2.0.1: {}

  is-docker@2.2.1: {}

  is-extglob@2.1.1: {}

  is-finalizationregistry@1.1.1:
    dependencies:
      call-bound: 1.0.4

  is-fullwidth-code-point@2.0.0: {}

  is-fullwidth-code-point@3.0.0: {}

  is-generator-function@1.1.0:
    dependencies:
      call-bound: 1.0.4
      get-proto: 1.0.1
      has-tostringtag: 1.0.2
      safe-regex-test: 1.1.0

  is-glob@4.0.3:
    dependencies:
      is-extglob: 2.1.1

  is-hexadecimal@2.0.1: {}

  is-map@2.0.3: {}

  is-number-object@1.1.1:
    dependencies:
      call-bound: 1.0.4
      has-tostringtag: 1.0.2

  is-number@7.0.0: {}

  is-obj@2.0.0: {}

  is-plain-obj@4.1.0: {}

  is-plain-object@5.0.0: {}

  is-reference@3.0.3:
    dependencies:
      '@types/estree': 1.0.8

  is-regex@1.2.1:
    dependencies:
      call-bound: 1.0.4
      gopd: 1.2.0
      has-tostringtag: 1.0.2
      hasown: 2.0.2

  is-set@2.0.3: {}

  is-shared-array-buffer@1.0.4:
    dependencies:
      call-bound: 1.0.4

  is-string@1.1.1:
    dependencies:
      call-bound: 1.0.4
      has-tostringtag: 1.0.2

  is-symbol@1.1.1:
    dependencies:
      call-bound: 1.0.4
      has-symbols: 1.1.0
      safe-regex-test: 1.1.0

  is-typed-array@1.1.15:
    dependencies:
      which-typed-array: 1.1.19

  is-typedarray@1.0.0: {}

  is-weakmap@2.0.2: {}

  is-weakref@1.1.1:
    dependencies:
      call-bound: 1.0.4

  is-weakset@2.0.4:
    dependencies:
      call-bound: 1.0.4
      get-intrinsic: 1.3.0

  is-wsl@2.2.0:
    dependencies:
      is-docker: 2.2.1

  isarray@2.0.5: {}

  isexe@2.0.0: {}

  isomorphic-fetch@3.0.0:
    dependencies:
      node-fetch: 2.7.0
      whatwg-fetch: 3.6.20
    transitivePeerDependencies:
      - encoding

  iterator.prototype@1.1.5:
    dependencies:
      define-data-property: 1.1.4
      es-object-atoms: 1.1.1
      get-intrinsic: 1.3.0
      get-proto: 1.0.1
      has-symbols: 1.1.0
      set-function-name: 2.0.2

  jiti@2.4.2: {}

  jpeg-js@0.4.4: {}

  js-levenshtein@1.1.6: {}

  js-library-detector@6.7.0: {}

  js-tokens@4.0.0: {}

  js-yaml@3.14.1:
    dependencies:
      argparse: 1.0.10
      esprima: 4.0.1

  js-yaml@4.1.0:
    dependencies:
      argparse: 2.0.1

  jsbn@1.1.0: {}

  json-buffer@3.0.1: {}

  json-schema-traverse@0.4.1: {}

  json-schema-traverse@1.0.0: {}

  json-schema@0.4.0: {}

  json-stable-stringify-without-jsonify@1.0.1: {}

  json5@1.0.2:
    dependencies:
      minimist: 1.2.8

  jsondiffpatch@0.6.0:
    dependencies:
      '@types/diff-match-patch': 1.0.36
      chalk: 5.4.1
      diff-match-patch: 1.0.5

  jsx-ast-utils@3.3.5:
    dependencies:
      array-includes: 3.1.8
      array.prototype.flat: 1.3.3
      object.assign: 4.1.7
      object.values: 1.2.1

  keyv@4.5.4:
    dependencies:
      json-buffer: 3.0.1

  language-subtag-registry@0.3.23: {}

  language-tags@1.0.9:
    dependencies:
      language-subtag-registry: 0.3.23

  legacy-javascript@0.0.1: {}

  levn@0.4.1:
    dependencies:
      prelude-ls: 1.2.1
      type-check: 0.4.0

  lighthouse-logger@1.2.0:
    dependencies:
      debug: 2.6.9
      marky: 1.3.0
    transitivePeerDependencies:
      - supports-color

  lighthouse-logger@2.0.1:
    dependencies:
      debug: 2.6.9
      marky: 1.3.0
    transitivePeerDependencies:
      - supports-color

  lighthouse-stack-packs@1.12.1: {}

  lighthouse-stack-packs@1.12.2: {}

  lighthouse@11.4.0:
    dependencies:
      '@sentry/node': 6.19.7
      axe-core: 4.10.3
      chrome-launcher: 1.2.0
      configstore: 5.0.1
      csp_evaluator: 1.1.1
      devtools-protocol: 0.0.1211954
      enquirer: 2.4.1
      http-link-header: 1.1.3
      intl-messageformat: 10.7.16
      jpeg-js: 0.4.4
      js-library-detector: 6.7.0
      lighthouse-logger: 2.0.1
      lighthouse-stack-packs: 1.12.1
      lodash: 4.17.21
      lookup-closest-locale: 6.2.0
      metaviewport-parser: 0.3.0
      open: 8.4.2
      parse-cache-control: 1.0.1
      ps-list: 8.1.1
      puppeteer-core: 21.11.0
      robots-parser: 3.0.1
      semver: 5.7.2
      speedline-core: 1.4.3
      third-party-web: 0.24.5
      tldts-icann: 6.1.86
      ws: 7.5.10
      yargs: 17.7.2
      yargs-parser: 21.1.1
    transitivePeerDependencies:
      - bufferutil
      - encoding
      - supports-color
      - utf-8-validate

  lighthouse@12.8.0:
    dependencies:
      '@paulirish/trace_engine': 0.0.57
      '@sentry/node': 9.40.0
      axe-core: 4.10.3
      chrome-launcher: 1.2.0
      configstore: 7.0.0
      csp_evaluator: 1.1.5
      devtools-protocol: 0.0.1478340
      enquirer: 2.4.1
      http-link-header: 1.1.3
      intl-messageformat: 10.7.16
      jpeg-js: 0.4.4
      js-library-detector: 6.7.0
      lighthouse-logger: 2.0.1
      lighthouse-stack-packs: 1.12.2
      lodash-es: 4.17.21
      lookup-closest-locale: 6.2.0
      metaviewport-parser: 0.3.0
      open: 8.4.2
      parse-cache-control: 1.0.1
      puppeteer-core: 24.14.0
      robots-parser: 3.0.1
      semver: 5.7.2
      speedline-core: 1.4.3
      third-party-web: 0.27.0
      tldts-icann: 6.1.86
      ws: 7.5.10
      yargs: 17.7.2
      yargs-parser: 21.1.1
    transitivePeerDependencies:
      - bare-buffer
      - bufferutil
      - supports-color
      - utf-8-validate

  lightningcss-darwin-arm64@1.29.2:
    optional: true

  lightningcss-darwin-x64@1.29.2:
    optional: true

  lightningcss-freebsd-x64@1.29.2:
    optional: true

  lightningcss-linux-arm-gnueabihf@1.29.2:
    optional: true

  lightningcss-linux-arm64-gnu@1.29.2:
    optional: true

  lightningcss-linux-arm64-musl@1.29.2:
    optional: true

  lightningcss-linux-x64-gnu@1.29.2:
    optional: true

  lightningcss-linux-x64-musl@1.29.2:
    optional: true

  lightningcss-win32-arm64-msvc@1.29.2:
    optional: true

  lightningcss-win32-x64-msvc@1.29.2:
    optional: true

  lightningcss@1.29.2:
    dependencies:
      detect-libc: 2.0.3
    optionalDependencies:
      lightningcss-darwin-arm64: 1.29.2
      lightningcss-darwin-x64: 1.29.2
      lightningcss-freebsd-x64: 1.29.2
      lightningcss-linux-arm-gnueabihf: 1.29.2
      lightningcss-linux-arm64-gnu: 1.29.2
      lightningcss-linux-arm64-musl: 1.29.2
      lightningcss-linux-x64-gnu: 1.29.2
      lightningcss-linux-x64-musl: 1.29.2
      lightningcss-win32-arm64-msvc: 1.29.2
      lightningcss-win32-x64-msvc: 1.29.2

  linear-sum-assignment@1.0.7:
    dependencies:
      cheminfo-types: 1.8.1
      install: 0.13.0
      ml-matrix: 6.12.1
      ml-spectra-processing: 14.10.0

  locate-character@3.0.0: {}

  locate-path@5.0.0:
    dependencies:
      p-locate: 4.1.0

  locate-path@6.0.0:
    dependencies:
      p-locate: 5.0.0

  lodash-es@4.17.21: {}

  lodash.defaults@4.2.0: {}

  lodash.isarguments@3.1.0: {}

  lodash.merge@4.6.2: {}

  lodash@4.17.21: {}

  longest-streak@3.1.0: {}

  lookup-closest-locale@6.2.0: {}

  loose-envify@1.4.0:
    dependencies:
      js-tokens: 4.0.0

  lru-cache@7.18.3: {}

  lru_map@0.3.3: {}

  lucide-react@0.487.0(react@19.1.0):
    dependencies:
      react: 19.1.0

  luxon@3.6.1: {}

  magic-string@0.30.17:
    dependencies:
      '@jridgewell/sourcemap-codec': 1.5.4

  make-dir@3.1.0:
    dependencies:
      semver: 6.3.1

  markdown-table@3.0.4: {}

  marky@1.3.0: {}

  math-intrinsics@1.1.0: {}

  mdast-util-find-and-replace@3.0.2:
    dependencies:
      '@types/mdast': 4.0.4
      escape-string-regexp: 5.0.0
      unist-util-is: 6.0.0
      unist-util-visit-parents: 6.0.1

  mdast-util-from-markdown@2.0.2:
    dependencies:
      '@types/mdast': 4.0.4
      '@types/unist': 3.0.3
      decode-named-character-reference: 1.1.0
      devlop: 1.1.0
      mdast-util-to-string: 4.0.0
      micromark: 4.0.2
      micromark-util-decode-numeric-character-reference: 2.0.2
      micromark-util-decode-string: 2.0.1
      micromark-util-normalize-identifier: 2.0.1
      micromark-util-symbol: 2.0.1
      micromark-util-types: 2.0.2
      unist-util-stringify-position: 4.0.0
    transitivePeerDependencies:
      - supports-color

  mdast-util-gfm-autolink-literal@2.0.1:
    dependencies:
      '@types/mdast': 4.0.4
      ccount: 2.0.1
      devlop: 1.1.0
      mdast-util-find-and-replace: 3.0.2
      micromark-util-character: 2.1.1

  mdast-util-gfm-footnote@2.1.0:
    dependencies:
      '@types/mdast': 4.0.4
      devlop: 1.1.0
      mdast-util-from-markdown: 2.0.2
      mdast-util-to-markdown: 2.1.2
      micromark-util-normalize-identifier: 2.0.1
    transitivePeerDependencies:
      - supports-color

  mdast-util-gfm-strikethrough@2.0.0:
    dependencies:
      '@types/mdast': 4.0.4
      mdast-util-from-markdown: 2.0.2
      mdast-util-to-markdown: 2.1.2
    transitivePeerDependencies:
      - supports-color

  mdast-util-gfm-table@2.0.0:
    dependencies:
      '@types/mdast': 4.0.4
      devlop: 1.1.0
      markdown-table: 3.0.4
      mdast-util-from-markdown: 2.0.2
      mdast-util-to-markdown: 2.1.2
    transitivePeerDependencies:
      - supports-color

  mdast-util-gfm-task-list-item@2.0.0:
    dependencies:
      '@types/mdast': 4.0.4
      devlop: 1.1.0
      mdast-util-from-markdown: 2.0.2
      mdast-util-to-markdown: 2.1.2
    transitivePeerDependencies:
      - supports-color

  mdast-util-gfm@3.1.0:
    dependencies:
      mdast-util-from-markdown: 2.0.2
      mdast-util-gfm-autolink-literal: 2.0.1
      mdast-util-gfm-footnote: 2.1.0
      mdast-util-gfm-strikethrough: 2.0.0
      mdast-util-gfm-table: 2.0.0
      mdast-util-gfm-task-list-item: 2.0.0
      mdast-util-to-markdown: 2.1.2
    transitivePeerDependencies:
      - supports-color

  mdast-util-mdx-expression@2.0.1:
    dependencies:
      '@types/estree-jsx': 1.0.5
      '@types/hast': 3.0.4
      '@types/mdast': 4.0.4
      devlop: 1.1.0
      mdast-util-from-markdown: 2.0.2
      mdast-util-to-markdown: 2.1.2
    transitivePeerDependencies:
      - supports-color

  mdast-util-mdx-jsx@3.2.0:
    dependencies:
      '@types/estree-jsx': 1.0.5
      '@types/hast': 3.0.4
      '@types/mdast': 4.0.4
      '@types/unist': 3.0.3
      ccount: 2.0.1
      devlop: 1.1.0
      mdast-util-from-markdown: 2.0.2
      mdast-util-to-markdown: 2.1.2
      parse-entities: 4.0.2
      stringify-entities: 4.0.4
      unist-util-stringify-position: 4.0.0
      vfile-message: 4.0.2
    transitivePeerDependencies:
      - supports-color

  mdast-util-mdxjs-esm@2.0.1:
    dependencies:
      '@types/estree-jsx': 1.0.5
      '@types/hast': 3.0.4
      '@types/mdast': 4.0.4
      devlop: 1.1.0
      mdast-util-from-markdown: 2.0.2
      mdast-util-to-markdown: 2.1.2
    transitivePeerDependencies:
      - supports-color

  mdast-util-phrasing@4.1.0:
    dependencies:
      '@types/mdast': 4.0.4
      unist-util-is: 6.0.0

  mdast-util-to-hast@13.2.0:
    dependencies:
      '@types/hast': 3.0.4
      '@types/mdast': 4.0.4
      '@ungap/structured-clone': 1.3.0
      devlop: 1.1.0
      micromark-util-sanitize-uri: 2.0.1
      trim-lines: 3.0.1
      unist-util-position: 5.0.0
      unist-util-visit: 5.0.0
      vfile: 6.0.3

  mdast-util-to-markdown@2.1.2:
    dependencies:
      '@types/mdast': 4.0.4
      '@types/unist': 3.0.3
      longest-streak: 3.1.0
      mdast-util-phrasing: 4.1.0
      mdast-util-to-string: 4.0.0
      micromark-util-classify-character: 2.0.1
      micromark-util-decode-string: 2.0.1
      unist-util-visit: 5.0.0
      zwitch: 2.0.4

  mdast-util-to-string@4.0.0:
    dependencies:
      '@types/mdast': 4.0.4

  media-typer@0.3.0: {}

  merge-descriptors@1.0.3: {}

  merge2@1.4.1: {}

  metaviewport-parser@0.3.0: {}

  methods@1.1.2: {}

  micromark-core-commonmark@2.0.3:
    dependencies:
      decode-named-character-reference: 1.1.0
      devlop: 1.1.0
      micromark-factory-destination: 2.0.1
      micromark-factory-label: 2.0.1
      micromark-factory-space: 2.0.1
      micromark-factory-title: 2.0.1
      micromark-factory-whitespace: 2.0.1
      micromark-util-character: 2.1.1
      micromark-util-chunked: 2.0.1
      micromark-util-classify-character: 2.0.1
      micromark-util-html-tag-name: 2.0.1
      micromark-util-normalize-identifier: 2.0.1
      micromark-util-resolve-all: 2.0.1
      micromark-util-subtokenize: 2.1.0
      micromark-util-symbol: 2.0.1
      micromark-util-types: 2.0.2

  micromark-extension-gfm-autolink-literal@2.1.0:
    dependencies:
      micromark-util-character: 2.1.1
      micromark-util-sanitize-uri: 2.0.1
      micromark-util-symbol: 2.0.1
      micromark-util-types: 2.0.2

  micromark-extension-gfm-footnote@2.1.0:
    dependencies:
      devlop: 1.1.0
      micromark-core-commonmark: 2.0.3
      micromark-factory-space: 2.0.1
      micromark-util-character: 2.1.1
      micromark-util-normalize-identifier: 2.0.1
      micromark-util-sanitize-uri: 2.0.1
      micromark-util-symbol: 2.0.1
      micromark-util-types: 2.0.2

  micromark-extension-gfm-strikethrough@2.1.0:
    dependencies:
      devlop: 1.1.0
      micromark-util-chunked: 2.0.1
      micromark-util-classify-character: 2.0.1
      micromark-util-resolve-all: 2.0.1
      micromark-util-symbol: 2.0.1
      micromark-util-types: 2.0.2

  micromark-extension-gfm-table@2.1.1:
    dependencies:
      devlop: 1.1.0
      micromark-factory-space: 2.0.1
      micromark-util-character: 2.1.1
      micromark-util-symbol: 2.0.1
      micromark-util-types: 2.0.2

  micromark-extension-gfm-tagfilter@2.0.0:
    dependencies:
      micromark-util-types: 2.0.2

  micromark-extension-gfm-task-list-item@2.1.0:
    dependencies:
      devlop: 1.1.0
      micromark-factory-space: 2.0.1
      micromark-util-character: 2.1.1
      micromark-util-symbol: 2.0.1
      micromark-util-types: 2.0.2

  micromark-extension-gfm@3.0.0:
    dependencies:
      micromark-extension-gfm-autolink-literal: 2.1.0
      micromark-extension-gfm-footnote: 2.1.0
      micromark-extension-gfm-strikethrough: 2.1.0
      micromark-extension-gfm-table: 2.1.1
      micromark-extension-gfm-tagfilter: 2.0.0
      micromark-extension-gfm-task-list-item: 2.1.0
      micromark-util-combine-extensions: 2.0.1
      micromark-util-types: 2.0.2

  micromark-factory-destination@2.0.1:
    dependencies:
      micromark-util-character: 2.1.1
      micromark-util-symbol: 2.0.1
      micromark-util-types: 2.0.2

  micromark-factory-label@2.0.1:
    dependencies:
      devlop: 1.1.0
      micromark-util-character: 2.1.1
      micromark-util-symbol: 2.0.1
      micromark-util-types: 2.0.2

  micromark-factory-space@2.0.1:
    dependencies:
      micromark-util-character: 2.1.1
      micromark-util-types: 2.0.2

  micromark-factory-title@2.0.1:
    dependencies:
      micromark-factory-space: 2.0.1
      micromark-util-character: 2.1.1
      micromark-util-symbol: 2.0.1
      micromark-util-types: 2.0.2

  micromark-factory-whitespace@2.0.1:
    dependencies:
      micromark-factory-space: 2.0.1
      micromark-util-character: 2.1.1
      micromark-util-symbol: 2.0.1
      micromark-util-types: 2.0.2

  micromark-util-character@2.1.1:
    dependencies:
      micromark-util-symbol: 2.0.1
      micromark-util-types: 2.0.2

  micromark-util-chunked@2.0.1:
    dependencies:
      micromark-util-symbol: 2.0.1

  micromark-util-classify-character@2.0.1:
    dependencies:
      micromark-util-character: 2.1.1
      micromark-util-symbol: 2.0.1
      micromark-util-types: 2.0.2

  micromark-util-combine-extensions@2.0.1:
    dependencies:
      micromark-util-chunked: 2.0.1
      micromark-util-types: 2.0.2

  micromark-util-decode-numeric-character-reference@2.0.2:
    dependencies:
      micromark-util-symbol: 2.0.1

  micromark-util-decode-string@2.0.1:
    dependencies:
      decode-named-character-reference: 1.1.0
      micromark-util-character: 2.1.1
      micromark-util-decode-numeric-character-reference: 2.0.2
      micromark-util-symbol: 2.0.1

  micromark-util-encode@2.0.1: {}

  micromark-util-html-tag-name@2.0.1: {}

  micromark-util-normalize-identifier@2.0.1:
    dependencies:
      micromark-util-symbol: 2.0.1

  micromark-util-resolve-all@2.0.1:
    dependencies:
      micromark-util-types: 2.0.2

  micromark-util-sanitize-uri@2.0.1:
    dependencies:
      micromark-util-character: 2.1.1
      micromark-util-encode: 2.0.1
      micromark-util-symbol: 2.0.1

  micromark-util-subtokenize@2.1.0:
    dependencies:
      devlop: 1.1.0
      micromark-util-chunked: 2.0.1
      micromark-util-symbol: 2.0.1
      micromark-util-types: 2.0.2

  micromark-util-symbol@2.0.1: {}

  micromark-util-types@2.0.2: {}

  micromark@4.0.2:
    dependencies:
      '@types/debug': 4.1.12
      debug: 4.4.0
      decode-named-character-reference: 1.1.0
      devlop: 1.1.0
      micromark-core-commonmark: 2.0.3
      micromark-factory-space: 2.0.1
      micromark-util-character: 2.1.1
      micromark-util-chunked: 2.0.1
      micromark-util-combine-extensions: 2.0.1
      micromark-util-decode-numeric-character-reference: 2.0.2
      micromark-util-encode: 2.0.1
      micromark-util-normalize-identifier: 2.0.1
      micromark-util-resolve-all: 2.0.1
      micromark-util-sanitize-uri: 2.0.1
      micromark-util-subtokenize: 2.1.0
      micromark-util-symbol: 2.0.1
      micromark-util-types: 2.0.2
    transitivePeerDependencies:
      - supports-color

  micromatch@4.0.8:
    dependencies:
      braces: 3.0.3
      picomatch: 2.3.1

  mime-db@1.52.0: {}

  mime-types@2.1.35:
    dependencies:
      mime-db: 1.52.0

  mime@1.6.0: {}

  mimic-fn@1.2.0: {}

  minimatch@3.1.2:
    dependencies:
      brace-expansion: 1.1.11

  minimatch@9.0.5:
    dependencies:
      brace-expansion: 2.0.1

  minimist@1.2.8: {}

  mitt@3.0.1: {}

  mkdirp-classic@0.5.3: {}

  mkdirp@0.5.6:
    dependencies:
      minimist: 1.2.8

  ml-array-max@1.2.4:
    dependencies:
      is-any-array: 2.0.1

  ml-array-min@1.2.3:
    dependencies:
      is-any-array: 2.0.1

  ml-array-rescale@1.3.7:
    dependencies:
      is-any-array: 2.0.1
      ml-array-max: 1.2.4
      ml-array-min: 1.2.3

  ml-matrix@6.12.1:
    dependencies:
      is-any-array: 2.0.1
      ml-array-rescale: 1.3.7

  ml-spectra-processing@14.10.0:
    dependencies:
      binary-search: 1.3.6
      cheminfo-types: 1.8.1
      fft.js: 4.0.4
      is-any-array: 2.0.1
      ml-matrix: 6.12.1
      ml-xsadd: 3.0.1

  ml-xsadd@3.0.1: {}

  module-details-from-path@1.0.3: {}

  motion-dom@12.15.0:
    dependencies:
      motion-utils: 12.12.1

  motion-utils@12.12.1: {}

  motion@12.6.3(react-dom@19.1.0(react@19.1.0))(react@19.1.0):
    dependencies:
      framer-motion: 12.15.0(react-dom@19.1.0(react@19.1.0))(react@19.1.0)
      tslib: 2.8.1
    optionalDependencies:
      react: 19.1.0
      react-dom: 19.1.0(react@19.1.0)

  mrmime@2.0.1: {}

  ms@2.0.0: {}

  ms@2.1.2: {}

  ms@2.1.3: {}

  msgpackr-extract@3.0.3:
    dependencies:
      node-gyp-build-optional-packages: 5.2.2
    optionalDependencies:
      '@msgpackr-extract/msgpackr-extract-darwin-arm64': 3.0.3
      '@msgpackr-extract/msgpackr-extract-darwin-x64': 3.0.3
      '@msgpackr-extract/msgpackr-extract-linux-arm': 3.0.3
      '@msgpackr-extract/msgpackr-extract-linux-arm64': 3.0.3
      '@msgpackr-extract/msgpackr-extract-linux-x64': 3.0.3
      '@msgpackr-extract/msgpackr-extract-win32-x64': 3.0.3
    optional: true

  msgpackr@1.11.4:
    optionalDependencies:
      msgpackr-extract: 3.0.3

  mustache@4.2.0: {}

  mute-stream@0.0.7: {}

  nanoid@3.3.11: {}

  natural-compare@1.4.0: {}

  negotiator@0.6.3: {}

  negotiator@0.6.4: {}

  netmask@2.0.2: {}

  next-themes@0.4.6(react-dom@19.1.0(react@19.1.0))(react@19.1.0):
    dependencies:
      react: 19.1.0
      react-dom: 19.1.0(react@19.1.0)

  next@15.2.4(@opentelemetry/api@1.9.0)(react-dom@19.1.0(react@19.1.0))(react@19.1.0):
    dependencies:
      '@next/env': 15.2.4
      '@swc/counter': 0.1.3
      '@swc/helpers': 0.5.15
      busboy: 1.6.0
      caniuse-lite: 1.0.30001712
      postcss: 8.4.31
      react: 19.1.0
      react-dom: 19.1.0(react@19.1.0)
      styled-jsx: 5.1.6(react@19.1.0)
    optionalDependencies:
      '@next/swc-darwin-arm64': 15.2.4
      '@next/swc-darwin-x64': 15.2.4
      '@next/swc-linux-arm64-gnu': 15.2.4
      '@next/swc-linux-arm64-musl': 15.2.4
      '@next/swc-linux-x64-gnu': 15.2.4
      '@next/swc-linux-x64-musl': 15.2.4
      '@next/swc-win32-arm64-msvc': 15.2.4
      '@next/swc-win32-x64-msvc': 15.2.4
      '@opentelemetry/api': 1.9.0
      sharp: 0.33.5
    transitivePeerDependencies:
      - '@babel/core'
      - babel-plugin-macros

  node-domexception@1.0.0: {}

  node-domexception@2.0.2: {}

  node-fetch@2.7.0:
    dependencies:
      whatwg-url: 5.0.0

  node-gyp-build-optional-packages@5.2.2:
    dependencies:
      detect-libc: 2.0.3
    optional: true

  object-assign@4.1.1: {}

  object-inspect@1.13.4: {}

  object-keys@1.1.1: {}

  object.assign@4.1.7:
    dependencies:
      call-bind: 1.0.8
      call-bound: 1.0.4
      define-properties: 1.2.1
      es-object-atoms: 1.1.1
      has-symbols: 1.1.0
      object-keys: 1.1.1

  object.entries@1.1.9:
    dependencies:
      call-bind: 1.0.8
      call-bound: 1.0.4
      define-properties: 1.2.1
      es-object-atoms: 1.1.1

  object.fromentries@2.0.8:
    dependencies:
      call-bind: 1.0.8
      define-properties: 1.2.1
      es-abstract: 1.23.9
      es-object-atoms: 1.1.1

  object.groupby@1.0.3:
    dependencies:
      call-bind: 1.0.8
      define-properties: 1.2.1
      es-abstract: 1.23.9

  object.values@1.2.1:
    dependencies:
      call-bind: 1.0.8
      call-bound: 1.0.4
      define-properties: 1.2.1
      es-object-atoms: 1.1.1

  on-finished@2.4.1:
    dependencies:
      ee-first: 1.1.1

  on-headers@1.1.0: {}

  once@1.4.0:
    dependencies:
      wrappy: 1.0.2

  onetime@2.0.1:
    dependencies:
      mimic-fn: 1.2.0

  open@7.4.2:
    dependencies:
      is-docker: 2.2.1
      is-wsl: 2.2.0

  open@8.4.2:
    dependencies:
      define-lazy-prop: 2.0.0
      is-docker: 2.2.1
      is-wsl: 2.2.0

  openai@4.104.0(ws@8.18.3)(zod@3.24.2):
    dependencies:
      '@types/node': 18.19.86
      '@types/node-fetch': 2.6.12
      abort-controller: 3.0.0
      agentkeepalive: 4.6.0
      form-data-encoder: 1.7.2
      formdata-node: 4.4.1
      node-fetch: 2.7.0
    optionalDependencies:
      ws: 8.18.3
      zod: 3.24.2
    transitivePeerDependencies:
      - encoding

  openai@4.47.1:
    dependencies:
      '@types/node': 18.19.86
      '@types/node-fetch': 2.6.12
      abort-controller: 3.0.0
      agentkeepalive: 4.6.0
      form-data-encoder: 1.7.2
      formdata-node: 4.4.1
      node-fetch: 2.7.0
      web-streams-polyfill: 3.3.3
    transitivePeerDependencies:
      - encoding

  openapi3-ts@4.4.0:
    dependencies:
      yaml: 2.7.1

  opener@1.5.2: {}

  optionator@0.9.4:
    dependencies:
      deep-is: 0.1.4
      fast-levenshtein: 2.0.6
      levn: 0.4.1
      prelude-ls: 1.2.1
      type-check: 0.4.0
      word-wrap: 1.2.5

  os-tmpdir@1.0.2: {}

  own-keys@1.0.1:
    dependencies:
      get-intrinsic: 1.3.0
      object-keys: 1.1.1
      safe-push-apply: 1.0.0

  p-limit@2.3.0:
    dependencies:
      p-try: 2.2.0

  p-limit@3.1.0:
    dependencies:
      yocto-queue: 0.1.0

  p-locate@4.1.0:
    dependencies:
      p-limit: 2.3.0

  p-locate@5.0.0:
    dependencies:
      p-limit: 3.1.0

  p-try@2.2.0: {}

  pac-proxy-agent@7.2.0:
    dependencies:
      '@tootallnate/quickjs-emscripten': 0.23.0
      agent-base: 7.1.4
      debug: 4.4.1
      get-uri: 6.0.5
      http-proxy-agent: 7.0.2
      https-proxy-agent: 7.0.6
      pac-resolver: 7.0.1
      socks-proxy-agent: 8.0.5
    transitivePeerDependencies:
      - supports-color

  pac-resolver@7.0.1:
    dependencies:
      degenerator: 5.0.1
      netmask: 2.0.2

  parent-module@1.0.1:
    dependencies:
      callsites: 3.1.0

  parse-cache-control@1.0.1: {}

  parse-entities@4.0.2:
    dependencies:
      '@types/unist': 2.0.11
      character-entities-legacy: 3.0.0
      character-reference-invalid: 2.0.1
      decode-named-character-reference: 1.1.0
      is-alphanumerical: 2.0.1
      is-decimal: 2.0.1
      is-hexadecimal: 2.0.1

  parseurl@1.3.3: {}

  path-exists@4.0.0: {}

  path-is-absolute@1.0.1: {}

  path-key@3.1.1: {}

  path-parse@1.0.7: {}

  path-to-regexp@0.1.12: {}

  pend@1.2.0: {}

  pg-int8@1.0.1: {}

  pg-protocol@1.10.3: {}

  pg-types@2.2.0:
    dependencies:
      pg-int8: 1.0.1
      postgres-array: 2.0.0
      postgres-bytea: 1.0.0
      postgres-date: 1.0.7
      postgres-interval: 1.2.0

  picocolors@1.1.1: {}

  picomatch@2.3.1: {}

  picomatch@4.0.2: {}

  pluralize@8.0.0: {}

  possible-typed-array-names@1.1.0: {}

  postcss@8.4.31:
    dependencies:
      nanoid: 3.3.11
      picocolors: 1.1.1
      source-map-js: 1.2.1

  postcss@8.5.3:
    dependencies:
      nanoid: 3.3.11
      picocolors: 1.1.1
      source-map-js: 1.2.1

  postcss@8.5.6:
    dependencies:
      nanoid: 3.3.11
      picocolors: 1.1.1
      source-map-js: 1.2.1

  postgres-array@2.0.0: {}

  postgres-bytea@1.0.0: {}

  postgres-date@1.0.7: {}

  postgres-interval@1.2.0:
    dependencies:
      xtend: 4.0.2

  prelude-ls@1.2.1: {}

  progress@2.0.3: {}

  prop-types@15.8.1:
    dependencies:
      loose-envify: 1.4.0
      object-assign: 4.1.1
      react-is: 16.13.1

  property-information@7.0.0: {}

  proxy-addr@2.0.7:
    dependencies:
      forwarded: 0.2.0
      ipaddr.js: 1.9.1

  proxy-agent@6.3.1:
    dependencies:
      agent-base: 7.1.4
      debug: 4.4.0
      http-proxy-agent: 7.0.2
      https-proxy-agent: 7.0.6
      lru-cache: 7.18.3
      pac-proxy-agent: 7.2.0
      proxy-from-env: 1.1.0
      socks-proxy-agent: 8.0.5
    transitivePeerDependencies:
      - supports-color

  proxy-agent@6.5.0:
    dependencies:
      agent-base: 7.1.4
      debug: 4.4.1
      http-proxy-agent: 7.0.2
      https-proxy-agent: 7.0.6
      lru-cache: 7.18.3
      pac-proxy-agent: 7.2.0
      proxy-from-env: 1.1.0
      socks-proxy-agent: 8.0.5
    transitivePeerDependencies:
      - supports-color

  proxy-from-env@1.1.0: {}

  ps-list@8.1.1: {}

  pump@3.0.3:
    dependencies:
      end-of-stream: 1.4.5
      once: 1.4.0

  punycode@2.3.1: {}

  puppeteer-core@21.11.0:
    dependencies:
      '@puppeteer/browsers': 1.9.1
      chromium-bidi: 0.5.8(devtools-protocol@0.0.1232444)
      cross-fetch: 4.0.0
      debug: 4.3.4
      devtools-protocol: 0.0.1232444
      ws: 8.16.0
    transitivePeerDependencies:
      - bufferutil
      - encoding
      - supports-color
      - utf-8-validate

  puppeteer-core@24.14.0:
    dependencies:
      '@puppeteer/browsers': 2.10.6
      chromium-bidi: 7.1.1(devtools-protocol@0.0.1464554)
      debug: 4.4.1
      devtools-protocol: 0.0.1464554
      typed-query-selector: 2.12.0
      ws: 8.18.3
    transitivePeerDependencies:
      - bare-buffer
      - bufferutil
      - supports-color
      - utf-8-validate

  qs@6.13.0:
    dependencies:
      side-channel: 1.1.0

  queue-microtask@1.2.3: {}

  range-parser@1.2.1: {}

  raw-body@2.5.2:
    dependencies:
      bytes: 3.1.2
      http-errors: 2.0.0
      iconv-lite: 0.4.24
      unpipe: 1.0.0

  react-dom@19.1.0(react@19.1.0):
    dependencies:
      react: 19.1.0
      scheduler: 0.26.0

  react-is@16.13.1: {}

  react-markdown@10.1.0(@types/react@19.1.0)(react@19.1.0):
    dependencies:
      '@types/hast': 3.0.4
      '@types/mdast': 4.0.4
      '@types/react': 19.1.0
      devlop: 1.1.0
      hast-util-to-jsx-runtime: 2.3.6
      html-url-attributes: 3.0.1
      mdast-util-to-hast: 13.2.0
      react: 19.1.0
      remark-parse: 11.0.0
      remark-rehype: 11.1.2
      unified: 11.0.5
      unist-util-visit: 5.0.0
      vfile: 6.0.3
    transitivePeerDependencies:
      - supports-color

  react-remove-scroll-bar@2.3.8(@types/react@19.1.0)(react@19.1.0):
    dependencies:
      react: 19.1.0
      react-style-singleton: 2.2.3(@types/react@19.1.0)(react@19.1.0)
      tslib: 2.8.1
    optionalDependencies:
      '@types/react': 19.1.0

  react-remove-scroll@2.6.3(@types/react@19.1.0)(react@19.1.0):
    dependencies:
      react: 19.1.0
      react-remove-scroll-bar: 2.3.8(@types/react@19.1.0)(react@19.1.0)
      react-style-singleton: 2.2.3(@types/react@19.1.0)(react@19.1.0)
      tslib: 2.8.1
      use-callback-ref: 1.3.3(@types/react@19.1.0)(react@19.1.0)
      use-sidecar: 1.1.3(@types/react@19.1.0)(react@19.1.0)
    optionalDependencies:
      '@types/react': 19.1.0

  react-style-singleton@2.2.3(@types/react@19.1.0)(react@19.1.0):
    dependencies:
      get-nonce: 1.0.1
      react: 19.1.0
      tslib: 2.8.1
    optionalDependencies:
      '@types/react': 19.1.0

  react@19.1.0: {}

  redis-errors@1.2.0: {}

  redis-parser@3.0.0:
    dependencies:
      redis-errors: 1.2.0

  redis@5.5.6:
    dependencies:
      '@redis/bloom': 5.5.6(@redis/client@5.5.6)
      '@redis/client': 5.5.6
      '@redis/json': 5.5.6(@redis/client@5.5.6)
      '@redis/search': 5.5.6(@redis/client@5.5.6)
      '@redis/time-series': 5.5.6(@redis/client@5.5.6)

  reflect.getprototypeof@1.0.10:
    dependencies:
      call-bind: 1.0.8
      define-properties: 1.2.1
      es-abstract: 1.23.9
      es-errors: 1.3.0
      es-object-atoms: 1.1.1
      get-intrinsic: 1.3.0
      get-proto: 1.0.1
      which-builtin-type: 1.2.1

  regexp.prototype.flags@1.5.4:
    dependencies:
      call-bind: 1.0.8
      define-properties: 1.2.1
      es-errors: 1.3.0
      get-proto: 1.0.1
      gopd: 1.2.0
      set-function-name: 2.0.2

  remark-gfm@4.0.1:
    dependencies:
      '@types/mdast': 4.0.4
      mdast-util-gfm: 3.1.0
      micromark-extension-gfm: 3.0.0
      remark-parse: 11.0.0
      remark-stringify: 11.0.0
      unified: 11.0.5
    transitivePeerDependencies:
      - supports-color

  remark-parse@11.0.0:
    dependencies:
      '@types/mdast': 4.0.4
      mdast-util-from-markdown: 2.0.2
      micromark-util-types: 2.0.2
      unified: 11.0.5
    transitivePeerDependencies:
      - supports-color

  remark-rehype@11.1.2:
    dependencies:
      '@types/hast': 3.0.4
      '@types/mdast': 4.0.4
      mdast-util-to-hast: 13.2.0
      unified: 11.0.5
      vfile: 6.0.3

  remark-stringify@11.0.0:
    dependencies:
      '@types/mdast': 4.0.4
      mdast-util-to-markdown: 2.1.2
      unified: 11.0.5

  require-directory@2.1.1: {}

  require-from-string@2.0.2: {}

  require-in-the-middle@7.5.2:
    dependencies:
      debug: 4.4.0
      module-details-from-path: 1.0.3
      resolve: 1.22.10
    transitivePeerDependencies:
      - supports-color

  require-main-filename@2.0.0: {}

  resolve-from@4.0.0: {}

  resolve-pkg-maps@1.0.0: {}

  resolve@1.22.10:
    dependencies:
      is-core-module: 2.16.1
      path-parse: 1.0.7
      supports-preserve-symlinks-flag: 1.0.0

  resolve@2.0.0-next.5:
    dependencies:
      is-core-module: 2.16.1
      path-parse: 1.0.7
      supports-preserve-symlinks-flag: 1.0.0

  restore-cursor@2.0.0:
    dependencies:
      onetime: 2.0.1
      signal-exit: 3.0.7

  reusify@1.1.0: {}

  rimraf@2.7.1:
    dependencies:
      glob: 7.2.3

  rimraf@3.0.2:
    dependencies:
      glob: 7.2.3

  robots-parser@3.0.1: {}

  run-async@2.4.1: {}

  run-parallel@1.2.0:
    dependencies:
      queue-microtask: 1.2.3

  rxjs@6.6.7:
    dependencies:
      tslib: 1.14.1

  safe-array-concat@1.1.3:
    dependencies:
      call-bind: 1.0.8
      call-bound: 1.0.4
      get-intrinsic: 1.3.0
      has-symbols: 1.1.0
      isarray: 2.0.5

  safe-buffer@5.2.1: {}

  safe-push-apply@1.0.0:
    dependencies:
      es-errors: 1.3.0
      isarray: 2.0.5

  safe-regex-test@1.1.0:
    dependencies:
      call-bound: 1.0.4
      es-errors: 1.3.0
      is-regex: 1.2.1

  safer-buffer@2.1.2: {}

  scheduler@0.26.0: {}

  secure-json-parse@2.7.0: {}

  semver@5.7.2: {}

  semver@6.3.1: {}

  semver@7.7.1: {}

  semver@7.7.2: {}

  send@0.19.0:
    dependencies:
      debug: 2.6.9
      depd: 2.0.0
      destroy: 1.2.0
      encodeurl: 1.0.2
      escape-html: 1.0.3
      etag: 1.8.1
      fresh: 0.5.2
      http-errors: 2.0.0
      mime: 1.6.0
      ms: 2.1.3
      on-finished: 2.4.1
      range-parser: 1.2.1
      statuses: 2.0.1
    transitivePeerDependencies:
      - supports-color

  serve-static@1.16.2:
    dependencies:
      encodeurl: 2.0.0
      escape-html: 1.0.3
      parseurl: 1.3.3
      send: 0.19.0
    transitivePeerDependencies:
      - supports-color

  set-blocking@2.0.0: {}

  set-function-length@1.2.2:
    dependencies:
      define-data-property: 1.1.4
      es-errors: 1.3.0
      function-bind: 1.1.2
      get-intrinsic: 1.3.0
      gopd: 1.2.0
      has-property-descriptors: 1.0.2

  set-function-name@2.0.2:
    dependencies:
      define-data-property: 1.1.4
      es-errors: 1.3.0
      functions-have-names: 1.2.3
      has-property-descriptors: 1.0.2

  set-proto@1.0.0:
    dependencies:
      dunder-proto: 1.0.1
      es-errors: 1.3.0
      es-object-atoms: 1.1.1

  setprototypeof@1.2.0: {}

  sharp@0.33.5:
    dependencies:
      color: 4.2.3
      detect-libc: 2.0.3
      semver: 7.7.1
    optionalDependencies:
      '@img/sharp-darwin-arm64': 0.33.5
      '@img/sharp-darwin-x64': 0.33.5
      '@img/sharp-libvips-darwin-arm64': 1.0.4
      '@img/sharp-libvips-darwin-x64': 1.0.4
      '@img/sharp-libvips-linux-arm': 1.0.5
      '@img/sharp-libvips-linux-arm64': 1.0.4
      '@img/sharp-libvips-linux-s390x': 1.0.4
      '@img/sharp-libvips-linux-x64': 1.0.4
      '@img/sharp-libvips-linuxmusl-arm64': 1.0.4
      '@img/sharp-libvips-linuxmusl-x64': 1.0.4
      '@img/sharp-linux-arm': 0.33.5
      '@img/sharp-linux-arm64': 0.33.5
      '@img/sharp-linux-s390x': 0.33.5
      '@img/sharp-linux-x64': 0.33.5
      '@img/sharp-linuxmusl-arm64': 0.33.5
      '@img/sharp-linuxmusl-x64': 0.33.5
      '@img/sharp-wasm32': 0.33.5
      '@img/sharp-win32-ia32': 0.33.5
      '@img/sharp-win32-x64': 0.33.5
    optional: true

  shebang-command@2.0.0:
    dependencies:
      shebang-regex: 3.0.0

  shebang-regex@3.0.0: {}

  shimmer@1.2.1: {}

  side-channel-list@1.0.0:
    dependencies:
      es-errors: 1.3.0
      object-inspect: 1.13.4

  side-channel-map@1.0.1:
    dependencies:
      call-bound: 1.0.4
      es-errors: 1.3.0
      get-intrinsic: 1.3.0
      object-inspect: 1.13.4

  side-channel-weakmap@1.0.2:
    dependencies:
      call-bound: 1.0.4
      es-errors: 1.3.0
      get-intrinsic: 1.3.0
      object-inspect: 1.13.4
      side-channel-map: 1.0.1

  side-channel@1.1.0:
    dependencies:
      es-errors: 1.3.0
      object-inspect: 1.13.4
      side-channel-list: 1.0.0
      side-channel-map: 1.0.1
      side-channel-weakmap: 1.0.2

  signal-exit@3.0.7: {}

  simple-git@3.27.0:
    dependencies:
      '@kwsites/file-exists': 1.1.1
      '@kwsites/promise-deferred': 1.1.1
      debug: 4.4.0
    transitivePeerDependencies:
      - supports-color

  simple-swizzle@0.2.2:
    dependencies:
      is-arrayish: 0.3.2
    optional: true

  sirv@2.0.4:
    dependencies:
      '@polka/url': 1.0.0-next.29
      mrmime: 2.0.1
      totalist: 3.0.1

  slugify@1.6.6: {}

  smart-buffer@4.2.0: {}

  socks-proxy-agent@8.0.5:
    dependencies:
      agent-base: 7.1.4
      debug: 4.4.1
      socks: 2.8.6
    transitivePeerDependencies:
      - supports-color

  socks@2.8.6:
    dependencies:
      ip-address: 9.0.5
      smart-buffer: 4.2.0

  sonner@2.0.3(react-dom@19.1.0(react@19.1.0))(react@19.1.0):
    dependencies:
      react: 19.1.0
      react-dom: 19.1.0(react@19.1.0)

  source-map-js@1.2.1: {}

  source-map@0.6.1:
    optional: true

  source-map@0.7.4: {}

  space-separated-tokens@2.0.2: {}

  speedline-core@1.4.3:
    dependencies:
      '@types/node': 22.14.0
      image-ssim: 0.2.0
      jpeg-js: 0.4.4

  sprintf-js@1.0.3: {}

  sprintf-js@1.1.3: {}

  sswr@2.2.0(svelte@5.23.0):
    dependencies:
      svelte: 5.23.0
      swrev: 4.0.0

  stable-hash@0.0.5: {}

  standard-as-callback@2.1.0: {}

  statuses@2.0.1: {}

  streamsearch@1.1.0: {}

  streamx@2.22.1:
    dependencies:
      fast-fifo: 1.3.2
      text-decoder: 1.2.3
    optionalDependencies:
      bare-events: 2.6.0

  string-width@2.1.1:
    dependencies:
      is-fullwidth-code-point: 2.0.0
      strip-ansi: 4.0.0

  string-width@4.2.3:
    dependencies:
      emoji-regex: 8.0.0
      is-fullwidth-code-point: 3.0.0
      strip-ansi: 6.0.1

  string.prototype.includes@2.0.1:
    dependencies:
      call-bind: 1.0.8
      define-properties: 1.2.1
      es-abstract: 1.23.9

  string.prototype.matchall@4.0.12:
    dependencies:
      call-bind: 1.0.8
      call-bound: 1.0.4
      define-properties: 1.2.1
      es-abstract: 1.23.9
      es-errors: 1.3.0
      es-object-atoms: 1.1.1
      get-intrinsic: 1.3.0
      gopd: 1.2.0
      has-symbols: 1.1.0
      internal-slot: 1.1.0
      regexp.prototype.flags: 1.5.4
      set-function-name: 2.0.2
      side-channel: 1.1.0

  string.prototype.repeat@1.0.0:
    dependencies:
      define-properties: 1.2.1
      es-abstract: 1.23.9

  string.prototype.trim@1.2.10:
    dependencies:
      call-bind: 1.0.8
      call-bound: 1.0.4
      define-data-property: 1.1.4
      define-properties: 1.2.1
      es-abstract: 1.23.9
      es-object-atoms: 1.1.1
      has-property-descriptors: 1.0.2

  string.prototype.trimend@1.0.9:
    dependencies:
      call-bind: 1.0.8
      call-bound: 1.0.4
      define-properties: 1.2.1
      es-object-atoms: 1.1.1

  string.prototype.trimstart@1.0.8:
    dependencies:
      call-bind: 1.0.8
      define-properties: 1.2.1
      es-object-atoms: 1.1.1

  stringify-entities@4.0.4:
    dependencies:
      character-entities-html4: 2.1.0
      character-entities-legacy: 3.0.0

  strip-ansi@4.0.0:
    dependencies:
      ansi-regex: 3.0.1

  strip-ansi@5.2.0:
    dependencies:
      ansi-regex: 4.1.1

  strip-ansi@6.0.1:
    dependencies:
      ansi-regex: 5.0.1

  strip-bom@3.0.0: {}

  strip-json-comments@3.1.1: {}

  stubborn-fs@1.2.5: {}

  style-to-js@1.1.16:
    dependencies:
      style-to-object: 1.0.8

  style-to-object@1.0.8:
    dependencies:
      inline-style-parser: 0.2.4

  styled-jsx@5.1.6(react@19.1.0):
    dependencies:
      client-only: 0.0.1
      react: 19.1.0

  supports-color@5.5.0:
    dependencies:
      has-flag: 3.0.0

  supports-color@7.2.0:
    dependencies:
      has-flag: 4.0.0

  supports-preserve-symlinks-flag@1.0.0: {}

  svelte@5.23.0:
    dependencies:
      '@ampproject/remapping': 2.3.0
      '@jridgewell/sourcemap-codec': 1.5.4
      '@sveltejs/acorn-typescript': 1.0.5(acorn@8.15.0)
      '@types/estree': 1.0.8
      acorn: 8.15.0
      aria-query: 5.3.2
      axobject-query: 4.1.0
      clsx: 2.1.1
      esm-env: 1.2.2
      esrap: 1.4.9
      is-reference: 3.0.3
      locate-character: 3.0.0
      magic-string: 0.30.17
      zimmerframe: 1.1.2

  swr@2.3.3(react@19.1.0):
    dependencies:
      dequal: 2.0.3
      react: 19.1.0
      use-sync-external-store: 1.5.0(react@19.1.0)

  swrev@4.0.0: {}

  swrv@1.1.0(vue@3.5.13(typescript@5.8.3)):
    dependencies:
      vue: 3.5.13(typescript@5.8.3)

  tailwind-merge@3.2.0: {}

  tailwindcss-animate@1.0.7(tailwindcss@4.1.3):
    dependencies:
      tailwindcss: 4.1.3

  tailwindcss@4.1.3: {}

  tapable@2.2.1: {}

  tar-fs@3.0.4:
    dependencies:
      mkdirp-classic: 0.5.3
      pump: 3.0.3
      tar-stream: 3.1.7

  tar-fs@3.1.0:
    dependencies:
      pump: 3.0.3
      tar-stream: 3.1.7
    optionalDependencies:
      bare-fs: 4.1.6
      bare-path: 3.0.0
    transitivePeerDependencies:
      - bare-buffer

  tar-stream@3.1.7:
    dependencies:
      b4a: 1.6.7
      fast-fifo: 1.3.2
      streamx: 2.22.1

  text-decoder@1.2.3:
    dependencies:
      b4a: 1.6.7

  third-party-web@0.24.5: {}

  third-party-web@0.27.0: {}

  throttleit@2.1.0: {}

  through@2.3.8: {}

  tinyglobby@0.2.12:
    dependencies:
      fdir: 6.4.3(picomatch@4.0.2)
      picomatch: 4.0.2

  tldts-core@6.1.86: {}

  tldts-icann@6.1.86:
    dependencies:
      tldts-core: 6.1.86

  tmp@0.0.33:
    dependencies:
      os-tmpdir: 1.0.2

  tmp@0.1.0:
    dependencies:
      rimraf: 2.7.1

  to-regex-range@5.0.1:
    dependencies:
      is-number: 7.0.0

  toidentifier@1.0.1: {}

  totalist@3.0.1: {}

  tr46@0.0.3: {}

  tree-kill@1.2.2: {}

  trim-lines@3.0.1: {}

  trough@2.2.0: {}

  ts-api-utils@2.1.0(typescript@5.8.3):
    dependencies:
      typescript: 5.8.3

  tsconfig-paths@3.15.0:
    dependencies:
      '@types/json5': 0.0.29
      json5: 1.0.2
      minimist: 1.2.8
      strip-bom: 3.0.0

  tslib@1.14.1: {}

  tslib@2.8.1: {}

  tsx@4.20.3:
    dependencies:
      esbuild: 0.25.2
      get-tsconfig: 4.10.0
    optionalDependencies:
      fsevents: 2.3.3

  type-check@0.4.0:
    dependencies:
      prelude-ls: 1.2.1

  type-fest@4.41.0: {}

  type-is@1.6.18:
    dependencies:
      media-typer: 0.3.0
      mime-types: 2.1.35

  typed-array-buffer@1.0.3:
    dependencies:
      call-bound: 1.0.4
      es-errors: 1.3.0
      is-typed-array: 1.1.15

  typed-array-byte-length@1.0.3:
    dependencies:
      call-bind: 1.0.8
      for-each: 0.3.5
      gopd: 1.2.0
      has-proto: 1.2.0
      is-typed-array: 1.1.15

  typed-array-byte-offset@1.0.4:
    dependencies:
      available-typed-arrays: 1.0.7
      call-bind: 1.0.8
      for-each: 0.3.5
      gopd: 1.2.0
      has-proto: 1.2.0
      is-typed-array: 1.1.15
      reflect.getprototypeof: 1.0.10

  typed-array-length@1.0.7:
    dependencies:
      call-bind: 1.0.8
      for-each: 0.3.5
      gopd: 1.2.0
      is-typed-array: 1.1.15
      possible-typed-array-names: 1.1.0
      reflect.getprototypeof: 1.0.10

  typed-query-selector@2.12.0: {}

  typedarray-to-buffer@3.1.5:
    dependencies:
      is-typedarray: 1.0.0

  typescript@5.8.3: {}

  unbox-primitive@1.1.0:
    dependencies:
      call-bound: 1.0.4
      has-bigints: 1.1.0
      has-symbols: 1.1.0
      which-boxed-primitive: 1.1.1

  unbzip2-stream@1.4.3:
    dependencies:
      buffer: 5.7.1
      through: 2.3.8

  undici-types@5.26.5: {}

  undici-types@6.21.0: {}

  unified@11.0.5:
    dependencies:
      '@types/unist': 3.0.3
      bail: 2.0.2
      devlop: 1.1.0
      extend: 3.0.2
      is-plain-obj: 4.1.0
      trough: 2.2.0
      vfile: 6.0.3

  unique-string@2.0.0:
    dependencies:
      crypto-random-string: 2.0.0

  unist-util-is@6.0.0:
    dependencies:
      '@types/unist': 3.0.3

  unist-util-position@5.0.0:
    dependencies:
      '@types/unist': 3.0.3

  unist-util-stringify-position@4.0.0:
    dependencies:
      '@types/unist': 3.0.3

  unist-util-visit-parents@6.0.1:
    dependencies:
      '@types/unist': 3.0.3
      unist-util-is: 6.0.0

  unist-util-visit@5.0.0:
    dependencies:
      '@types/unist': 3.0.3
      unist-util-is: 6.0.0
      unist-util-visit-parents: 6.0.1

  unpipe@1.0.0: {}

  unrs-resolver@1.4.1:
    optionalDependencies:
      '@unrs/resolver-binding-darwin-arm64': 1.4.1
      '@unrs/resolver-binding-darwin-x64': 1.4.1
      '@unrs/resolver-binding-freebsd-x64': 1.4.1
      '@unrs/resolver-binding-linux-arm-gnueabihf': 1.4.1
      '@unrs/resolver-binding-linux-arm-musleabihf': 1.4.1
      '@unrs/resolver-binding-linux-arm64-gnu': 1.4.1
      '@unrs/resolver-binding-linux-arm64-musl': 1.4.1
      '@unrs/resolver-binding-linux-ppc64-gnu': 1.4.1
      '@unrs/resolver-binding-linux-s390x-gnu': 1.4.1
      '@unrs/resolver-binding-linux-x64-gnu': 1.4.1
      '@unrs/resolver-binding-linux-x64-musl': 1.4.1
      '@unrs/resolver-binding-wasm32-wasi': 1.4.1
      '@unrs/resolver-binding-win32-arm64-msvc': 1.4.1
      '@unrs/resolver-binding-win32-ia32-msvc': 1.4.1
      '@unrs/resolver-binding-win32-x64-msvc': 1.4.1

  uri-js@4.4.1:
    dependencies:
      punycode: 2.3.1

  urlpattern-polyfill@10.0.0: {}

  use-callback-ref@1.3.3(@types/react@19.1.0)(react@19.1.0):
    dependencies:
      react: 19.1.0
      tslib: 2.8.1
    optionalDependencies:
      '@types/react': 19.1.0

  use-sidecar@1.1.3(@types/react@19.1.0)(react@19.1.0):
    dependencies:
      detect-node-es: 1.1.0
      react: 19.1.0
      tslib: 2.8.1
    optionalDependencies:
      '@types/react': 19.1.0

  use-sync-external-store@1.5.0(react@19.1.0):
    dependencies:
      react: 19.1.0

  utils-merge@1.0.1: {}

  uuid@8.3.2: {}

  uuid@9.0.1: {}

  validate.io-array@1.0.6: {}

  validate.io-function@1.0.2: {}

  vary@1.1.2: {}

  vfile-message@4.0.2:
    dependencies:
      '@types/unist': 3.0.3
      unist-util-stringify-position: 4.0.0

  vfile@6.0.3:
    dependencies:
      '@types/unist': 3.0.3
      vfile-message: 4.0.2

  vue@3.5.13(typescript@5.8.3):
    dependencies:
      '@vue/compiler-dom': 3.5.13
      '@vue/compiler-sfc': 3.5.13
      '@vue/runtime-dom': 3.5.13
      '@vue/server-renderer': 3.5.13(vue@3.5.13(typescript@5.8.3))
      '@vue/shared': 3.5.13
    optionalDependencies:
      typescript: 5.8.3

  web-streams-polyfill@3.3.3: {}

  web-streams-polyfill@4.0.0-beta.3: {}

  webidl-conversions@3.0.1: {}

  webpack-bundle-analyzer@4.10.1:
    dependencies:
      '@discoveryjs/json-ext': 0.5.7
      acorn: 8.15.0
      acorn-walk: 8.3.4
      commander: 7.2.0
      debounce: 1.2.1
      escape-string-regexp: 4.0.0
      gzip-size: 6.0.0
      html-escaper: 2.0.2
      is-plain-object: 5.0.0
      opener: 1.5.2
      picocolors: 1.1.1
      sirv: 2.0.4
      ws: 7.5.10
    transitivePeerDependencies:
      - bufferutil
      - utf-8-validate

  whatwg-fetch@3.6.20: {}

  whatwg-url@5.0.0:
    dependencies:
      tr46: 0.0.3
      webidl-conversions: 3.0.1

  when-exit@2.1.4: {}

  which-boxed-primitive@1.1.1:
    dependencies:
      is-bigint: 1.1.0
      is-boolean-object: 1.2.2
      is-number-object: 1.1.1
      is-string: 1.1.1
      is-symbol: 1.1.1

  which-builtin-type@1.2.1:
    dependencies:
      call-bound: 1.0.4
      function.prototype.name: 1.1.8
      has-tostringtag: 1.0.2
      is-async-function: 2.1.1
      is-date-object: 1.1.0
      is-finalizationregistry: 1.1.1
      is-generator-function: 1.1.0
      is-regex: 1.2.1
      is-weakref: 1.1.1
      isarray: 2.0.5
      which-boxed-primitive: 1.1.1
      which-collection: 1.0.2
      which-typed-array: 1.1.19

  which-collection@1.0.2:
    dependencies:
      is-map: 2.0.3
      is-set: 2.0.3
      is-weakmap: 2.0.2
      is-weakset: 2.0.4

  which-module@2.0.1: {}

  which-typed-array@1.1.19:
    dependencies:
      available-typed-arrays: 1.0.7
      call-bind: 1.0.8
      call-bound: 1.0.4
      for-each: 0.3.5
      get-proto: 1.0.1
      gopd: 1.2.0
      has-tostringtag: 1.0.2

  which@2.0.2:
    dependencies:
      isexe: 2.0.0

  word-wrap@1.2.5: {}

  wrap-ansi@6.2.0:
    dependencies:
      ansi-styles: 4.3.0
      string-width: 4.2.3
      strip-ansi: 6.0.1

  wrap-ansi@7.0.0:
    dependencies:
      ansi-styles: 4.3.0
      string-width: 4.2.3
      strip-ansi: 6.0.1

  wrappy@1.0.2: {}

  write-file-atomic@3.0.3:
    dependencies:
      imurmurhash: 0.1.4
      is-typedarray: 1.0.0
      signal-exit: 3.0.7
      typedarray-to-buffer: 3.1.5

  ws@7.5.10: {}

  ws@8.16.0: {}

  ws@8.18.2: {}

  ws@8.18.3: {}

  xdg-basedir@4.0.0: {}

  xdg-basedir@5.1.0: {}

  xtend@4.0.2: {}

  y18n@4.0.3: {}

  y18n@5.0.8: {}

  yaml@2.7.1: {}

  yargs-parser@13.1.2:
    dependencies:
      camelcase: 5.3.1
      decamelize: 1.2.0

  yargs-parser@18.1.3:
    dependencies:
      camelcase: 5.3.1
      decamelize: 1.2.0

  yargs-parser@21.1.1: {}

  yargs@15.4.1:
    dependencies:
      cliui: 6.0.0
      decamelize: 1.2.0
      find-up: 4.1.0
      get-caller-file: 2.0.5
      require-directory: 2.1.1
      require-main-filename: 2.0.0
      set-blocking: 2.0.0
      string-width: 4.2.3
      which-module: 2.0.1
      y18n: 4.0.3
      yargs-parser: 18.1.3

  yargs@17.7.2:
    dependencies:
      cliui: 8.0.1
      escalade: 3.2.0
      get-caller-file: 2.0.5
      require-directory: 2.1.1
      string-width: 4.2.3
      y18n: 5.0.8
      yargs-parser: 21.1.1

  yauzl@2.10.0:
    dependencies:
      buffer-crc32: 0.2.13
      fd-slicer: 1.1.0

  yocto-queue@0.1.0: {}

  zimmerframe@1.1.2: {}

  zod-to-json-schema@3.24.5(zod@3.24.2):
    dependencies:
      zod: 3.24.2

  zod@3.24.2: {}

  zwitch@2.0.4: {}<|MERGE_RESOLUTION|>--- conflicted
+++ resolved
@@ -1531,7 +1531,6 @@
   '@rushstack/eslint-patch@1.11.0':
     resolution: {integrity: sha512-zxnHvoMQVqewTJr/W4pKjF0bMGiKJv1WX7bSrkl46Hg0QjESbzBROWK0Wg4RphzSOS5Jiy7eFimmM3UgMrMZbQ==}
 
-<<<<<<< HEAD
   '@sentry/core@6.19.7':
     resolution: {integrity: sha512-tOfZ/umqB2AcHPGbIrsFLcvApdTm9ggpi/kQZFkej7kMphjT+SGBiQfYtjyg9jcRW+ilAR4JXC9BGKsdEQ+8Vw==}
     engines: {node: '>=6'}
@@ -1586,12 +1585,8 @@
     resolution: {integrity: sha512-z95ECmE3i9pbWoXQrD/7PgkBAzJYR+iXtPuTkpBjDKs86O3mT+PXOT3BAn79w2wkn7/i3vOGD2xVr1uiMl26dA==}
     engines: {node: '>=6'}
 
-  '@stagewise-plugins/react@0.4.8':
-    resolution: {integrity: sha512-2zzk7U5kZ4xnI8rOm1HILPCMhPruQ+KSyFPzSMFRiW0jJJlKhPO5eNly+wQSrg1IUnkNoLH0yDl1HNJp42zpyQ==}
-=======
   '@stagewise-plugins/react@0.6.1':
-    resolution: {integrity: sha512-2qNfDMy8hUz6vDRa7kzeGxhCXpobNs+w/dRiJx/2aaXRHBU+/8/SJ7hUSA21TGyxDCPB8adP2I6SCFkd49mXZA==}
->>>>>>> a2014e23
+    resolution: {integrity: ssha512-2qNfDMy8hUz6vDRa7kzeGxhCXpobNs+w/dRiJx/2aaXRHBU+/8/SJ7hUSA21TGyxDCPB8adP2I6SCFkd49mXZA==}
     peerDependencies:
       '@stagewise/toolbar': 0.6.1
 
@@ -6378,7 +6373,6 @@
 
   '@rushstack/eslint-patch@1.11.0': {}
 
-<<<<<<< HEAD
   '@sentry/core@6.19.7':
     dependencies:
       '@sentry/hub': 6.19.7
@@ -6483,10 +6477,7 @@
       '@sentry/types': 6.19.7
       tslib: 1.14.1
 
-  '@stagewise-plugins/react@0.4.8(@stagewise/toolbar@0.4.8)':
-=======
-  '@stagewise-plugins/react@0.6.1(@stagewise/toolbar@0.6.1)':
->>>>>>> a2014e23
+  '@stagewise-plugins/react@0.4.8(@stagewise/toolbar@0.6.1)':
     dependencies:
       '@stagewise/toolbar': 0.6.1
 
